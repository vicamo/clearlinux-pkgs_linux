--- conflicted
+++ resolved
@@ -111,11 +111,7 @@
 	if (!nand_has_exec_op(chip))
 		return -ENOTSUPP;
 
-<<<<<<< HEAD
-	if (WARN_ON(op->cs >= chip->numchips))
-=======
 	if (WARN_ON(op->cs >= nanddev_ntargets(&chip->base)))
->>>>>>> 0ecfebd2
 		return -EINVAL;
 
 	return chip->controller->ops->exec_op(chip, op, false);
