--- conflicted
+++ resolved
@@ -4946,11 +4946,7 @@
 
 	memset(set, 0, sizeof(*set));
 	set->ops = ops;
-<<<<<<< HEAD
-	set->queue_depth = ctrl->sqsize + 1;
-=======
 	set->queue_depth = min_t(unsigned, ctrl->sqsize, BLK_MQ_MAX_DEPTH - 1);
->>>>>>> 310bc395
 	/*
 	 * Some Apple controllers requires tags to be unique across admin and
 	 * the (only) I/O queue, so reserve the first 32 tags of the I/O queue.
