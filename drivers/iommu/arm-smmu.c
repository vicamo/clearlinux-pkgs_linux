/*
 * IOMMU API for ARM architected SMMU implementations.
 *
 * This program is free software; you can redistribute it and/or modify
 * it under the terms of the GNU General Public License version 2 as
 * published by the Free Software Foundation.
 *
 * This program is distributed in the hope that it will be useful,
 * but WITHOUT ANY WARRANTY; without even the implied warranty of
 * MERCHANTABILITY or FITNESS FOR A PARTICULAR PURPOSE.  See the
 * GNU General Public License for more details.
 *
 * You should have received a copy of the GNU General Public License
 * along with this program; if not, write to the Free Software
 * Foundation, Inc., 59 Temple Place - Suite 330, Boston, MA 02111-1307, USA.
 *
 * Copyright (C) 2013 ARM Limited
 *
 * Author: Will Deacon <will.deacon@arm.com>
 *
 * This driver currently supports:
 *	- SMMUv1 and v2 implementations
 *	- Stream-matching and stream-indexing
 *	- v7/v8 long-descriptor format
 *	- Non-secure access to the SMMU
 *	- 4k and 64k pages, with contiguous pte hints.
 *	- Up to 42-bit addressing (dependent on VA_BITS)
 *	- Context fault reporting
 */

#define pr_fmt(fmt) "arm-smmu: " fmt

#include <linux/delay.h>
#include <linux/dma-mapping.h>
#include <linux/err.h>
#include <linux/interrupt.h>
#include <linux/io.h>
#include <linux/iommu.h>
#include <linux/mm.h>
#include <linux/module.h>
#include <linux/of.h>
#include <linux/pci.h>
#include <linux/platform_device.h>
#include <linux/slab.h>
#include <linux/spinlock.h>

#include <linux/amba/bus.h>

#include <asm/pgalloc.h>

/* Maximum number of stream IDs assigned to a single device */
#define MAX_MASTER_STREAMIDS		MAX_PHANDLE_ARGS

/* Maximum number of context banks per SMMU */
#define ARM_SMMU_MAX_CBS		128

/* Maximum number of mapping groups per SMMU */
#define ARM_SMMU_MAX_SMRS		128

/* SMMU global address space */
#define ARM_SMMU_GR0(smmu)		((smmu)->base)
#define ARM_SMMU_GR1(smmu)		((smmu)->base + (smmu)->pagesize)

/*
 * SMMU global address space with conditional offset to access secure
 * aliases of non-secure registers (e.g. nsCR0: 0x400, nsGFSR: 0x448,
 * nsGFSYNR0: 0x450)
 */
#define ARM_SMMU_GR0_NS(smmu)						\
	((smmu)->base +							\
		((smmu->options & ARM_SMMU_OPT_SECURE_CFG_ACCESS)	\
			? 0x400 : 0))

/* Page table bits */
#define ARM_SMMU_PTE_XN			(((pteval_t)3) << 53)
#define ARM_SMMU_PTE_CONT		(((pteval_t)1) << 52)
#define ARM_SMMU_PTE_AF			(((pteval_t)1) << 10)
#define ARM_SMMU_PTE_SH_NS		(((pteval_t)0) << 8)
#define ARM_SMMU_PTE_SH_OS		(((pteval_t)2) << 8)
#define ARM_SMMU_PTE_SH_IS		(((pteval_t)3) << 8)
#define ARM_SMMU_PTE_PAGE		(((pteval_t)3) << 0)

#if PAGE_SIZE == SZ_4K
#define ARM_SMMU_PTE_CONT_ENTRIES	16
#elif PAGE_SIZE == SZ_64K
#define ARM_SMMU_PTE_CONT_ENTRIES	32
#else
#define ARM_SMMU_PTE_CONT_ENTRIES	1
#endif

#define ARM_SMMU_PTE_CONT_SIZE		(PAGE_SIZE * ARM_SMMU_PTE_CONT_ENTRIES)
#define ARM_SMMU_PTE_CONT_MASK		(~(ARM_SMMU_PTE_CONT_SIZE - 1))

/* Stage-1 PTE */
#define ARM_SMMU_PTE_AP_UNPRIV		(((pteval_t)1) << 6)
#define ARM_SMMU_PTE_AP_RDONLY		(((pteval_t)2) << 6)
#define ARM_SMMU_PTE_ATTRINDX_SHIFT	2
#define ARM_SMMU_PTE_nG			(((pteval_t)1) << 11)

/* Stage-2 PTE */
#define ARM_SMMU_PTE_HAP_FAULT		(((pteval_t)0) << 6)
#define ARM_SMMU_PTE_HAP_READ		(((pteval_t)1) << 6)
#define ARM_SMMU_PTE_HAP_WRITE		(((pteval_t)2) << 6)
#define ARM_SMMU_PTE_MEMATTR_OIWB	(((pteval_t)0xf) << 2)
#define ARM_SMMU_PTE_MEMATTR_NC		(((pteval_t)0x5) << 2)
#define ARM_SMMU_PTE_MEMATTR_DEV	(((pteval_t)0x1) << 2)

/* Configuration registers */
#define ARM_SMMU_GR0_sCR0		0x0
#define sCR0_CLIENTPD			(1 << 0)
#define sCR0_GFRE			(1 << 1)
#define sCR0_GFIE			(1 << 2)
#define sCR0_GCFGFRE			(1 << 4)
#define sCR0_GCFGFIE			(1 << 5)
#define sCR0_USFCFG			(1 << 10)
#define sCR0_VMIDPNE			(1 << 11)
#define sCR0_PTM			(1 << 12)
#define sCR0_FB				(1 << 13)
#define sCR0_BSU_SHIFT			14
#define sCR0_BSU_MASK			0x3

/* Identification registers */
#define ARM_SMMU_GR0_ID0		0x20
#define ARM_SMMU_GR0_ID1		0x24
#define ARM_SMMU_GR0_ID2		0x28
#define ARM_SMMU_GR0_ID3		0x2c
#define ARM_SMMU_GR0_ID4		0x30
#define ARM_SMMU_GR0_ID5		0x34
#define ARM_SMMU_GR0_ID6		0x38
#define ARM_SMMU_GR0_ID7		0x3c
#define ARM_SMMU_GR0_sGFSR		0x48
#define ARM_SMMU_GR0_sGFSYNR0		0x50
#define ARM_SMMU_GR0_sGFSYNR1		0x54
#define ARM_SMMU_GR0_sGFSYNR2		0x58
#define ARM_SMMU_GR0_PIDR0		0xfe0
#define ARM_SMMU_GR0_PIDR1		0xfe4
#define ARM_SMMU_GR0_PIDR2		0xfe8

#define ID0_S1TS			(1 << 30)
#define ID0_S2TS			(1 << 29)
#define ID0_NTS				(1 << 28)
#define ID0_SMS				(1 << 27)
#define ID0_PTFS_SHIFT			24
#define ID0_PTFS_MASK			0x2
#define ID0_PTFS_V8_ONLY		0x2
#define ID0_CTTW			(1 << 14)
#define ID0_NUMIRPT_SHIFT		16
#define ID0_NUMIRPT_MASK		0xff
#define ID0_NUMSIDB_SHIFT		9
#define ID0_NUMSIDB_MASK		0xf
#define ID0_NUMSMRG_SHIFT		0
#define ID0_NUMSMRG_MASK		0xff

#define ID1_PAGESIZE			(1 << 31)
#define ID1_NUMPAGENDXB_SHIFT		28
#define ID1_NUMPAGENDXB_MASK		7
#define ID1_NUMS2CB_SHIFT		16
#define ID1_NUMS2CB_MASK		0xff
#define ID1_NUMCB_SHIFT			0
#define ID1_NUMCB_MASK			0xff

#define ID2_OAS_SHIFT			4
#define ID2_OAS_MASK			0xf
#define ID2_IAS_SHIFT			0
#define ID2_IAS_MASK			0xf
#define ID2_UBS_SHIFT			8
#define ID2_UBS_MASK			0xf
#define ID2_PTFS_4K			(1 << 12)
#define ID2_PTFS_16K			(1 << 13)
#define ID2_PTFS_64K			(1 << 14)

#define PIDR2_ARCH_SHIFT		4
#define PIDR2_ARCH_MASK			0xf

/* Global TLB invalidation */
#define ARM_SMMU_GR0_STLBIALL		0x60
#define ARM_SMMU_GR0_TLBIVMID		0x64
#define ARM_SMMU_GR0_TLBIALLNSNH	0x68
#define ARM_SMMU_GR0_TLBIALLH		0x6c
#define ARM_SMMU_GR0_sTLBGSYNC		0x70
#define ARM_SMMU_GR0_sTLBGSTATUS	0x74
#define sTLBGSTATUS_GSACTIVE		(1 << 0)
#define TLB_LOOP_TIMEOUT		1000000	/* 1s! */

/* Stream mapping registers */
#define ARM_SMMU_GR0_SMR(n)		(0x800 + ((n) << 2))
#define SMR_VALID			(1 << 31)
#define SMR_MASK_SHIFT			16
#define SMR_MASK_MASK			0x7fff
#define SMR_ID_SHIFT			0
#define SMR_ID_MASK			0x7fff

#define ARM_SMMU_GR0_S2CR(n)		(0xc00 + ((n) << 2))
#define S2CR_CBNDX_SHIFT		0
#define S2CR_CBNDX_MASK			0xff
#define S2CR_TYPE_SHIFT			16
#define S2CR_TYPE_MASK			0x3
#define S2CR_TYPE_TRANS			(0 << S2CR_TYPE_SHIFT)
#define S2CR_TYPE_BYPASS		(1 << S2CR_TYPE_SHIFT)
#define S2CR_TYPE_FAULT			(2 << S2CR_TYPE_SHIFT)

/* Context bank attribute registers */
#define ARM_SMMU_GR1_CBAR(n)		(0x0 + ((n) << 2))
#define CBAR_VMID_SHIFT			0
#define CBAR_VMID_MASK			0xff
#define CBAR_S1_BPSHCFG_SHIFT		8
#define CBAR_S1_BPSHCFG_MASK		3
#define CBAR_S1_BPSHCFG_NSH		3
#define CBAR_S1_MEMATTR_SHIFT		12
#define CBAR_S1_MEMATTR_MASK		0xf
#define CBAR_S1_MEMATTR_WB		0xf
#define CBAR_TYPE_SHIFT			16
#define CBAR_TYPE_MASK			0x3
#define CBAR_TYPE_S2_TRANS		(0 << CBAR_TYPE_SHIFT)
#define CBAR_TYPE_S1_TRANS_S2_BYPASS	(1 << CBAR_TYPE_SHIFT)
#define CBAR_TYPE_S1_TRANS_S2_FAULT	(2 << CBAR_TYPE_SHIFT)
#define CBAR_TYPE_S1_TRANS_S2_TRANS	(3 << CBAR_TYPE_SHIFT)
#define CBAR_IRPTNDX_SHIFT		24
#define CBAR_IRPTNDX_MASK		0xff

#define ARM_SMMU_GR1_CBA2R(n)		(0x800 + ((n) << 2))
#define CBA2R_RW64_32BIT		(0 << 0)
#define CBA2R_RW64_64BIT		(1 << 0)

/* Translation context bank */
#define ARM_SMMU_CB_BASE(smmu)		((smmu)->base + ((smmu)->size >> 1))
#define ARM_SMMU_CB(smmu, n)		((n) * (smmu)->pagesize)

#define ARM_SMMU_CB_SCTLR		0x0
#define ARM_SMMU_CB_RESUME		0x8
#define ARM_SMMU_CB_TTBCR2		0x10
#define ARM_SMMU_CB_TTBR0_LO		0x20
#define ARM_SMMU_CB_TTBR0_HI		0x24
#define ARM_SMMU_CB_TTBCR		0x30
#define ARM_SMMU_CB_S1_MAIR0		0x38
#define ARM_SMMU_CB_FSR			0x58
#define ARM_SMMU_CB_FAR_LO		0x60
#define ARM_SMMU_CB_FAR_HI		0x64
#define ARM_SMMU_CB_FSYNR0		0x68
#define ARM_SMMU_CB_S1_TLBIASID		0x610

#define SCTLR_S1_ASIDPNE		(1 << 12)
#define SCTLR_CFCFG			(1 << 7)
#define SCTLR_CFIE			(1 << 6)
#define SCTLR_CFRE			(1 << 5)
#define SCTLR_E				(1 << 4)
#define SCTLR_AFE			(1 << 2)
#define SCTLR_TRE			(1 << 1)
#define SCTLR_M				(1 << 0)
#define SCTLR_EAE_SBOP			(SCTLR_AFE | SCTLR_TRE)

#define RESUME_RETRY			(0 << 0)
#define RESUME_TERMINATE		(1 << 0)

#define TTBCR_EAE			(1 << 31)

#define TTBCR_PASIZE_SHIFT		16
#define TTBCR_PASIZE_MASK		0x7

#define TTBCR_TG0_4K			(0 << 14)
#define TTBCR_TG0_64K			(1 << 14)

#define TTBCR_SH0_SHIFT			12
#define TTBCR_SH0_MASK			0x3
#define TTBCR_SH_NS			0
#define TTBCR_SH_OS			2
#define TTBCR_SH_IS			3

#define TTBCR_ORGN0_SHIFT		10
#define TTBCR_IRGN0_SHIFT		8
#define TTBCR_RGN_MASK			0x3
#define TTBCR_RGN_NC			0
#define TTBCR_RGN_WBWA			1
#define TTBCR_RGN_WT			2
#define TTBCR_RGN_WB			3

#define TTBCR_SL0_SHIFT			6
#define TTBCR_SL0_MASK			0x3
#define TTBCR_SL0_LVL_2			0
#define TTBCR_SL0_LVL_1			1

#define TTBCR_T1SZ_SHIFT		16
#define TTBCR_T0SZ_SHIFT		0
#define TTBCR_SZ_MASK			0xf

#define TTBCR2_SEP_SHIFT		15
#define TTBCR2_SEP_MASK			0x7

#define TTBCR2_PASIZE_SHIFT		0
#define TTBCR2_PASIZE_MASK		0x7

/* Common definitions for PASize and SEP fields */
#define TTBCR2_ADDR_32			0
#define TTBCR2_ADDR_36			1
#define TTBCR2_ADDR_40			2
#define TTBCR2_ADDR_42			3
#define TTBCR2_ADDR_44			4
#define TTBCR2_ADDR_48			5

#define TTBRn_HI_ASID_SHIFT		16

#define MAIR_ATTR_SHIFT(n)		((n) << 3)
#define MAIR_ATTR_MASK			0xff
#define MAIR_ATTR_DEVICE		0x04
#define MAIR_ATTR_NC			0x44
#define MAIR_ATTR_WBRWA			0xff
#define MAIR_ATTR_IDX_NC		0
#define MAIR_ATTR_IDX_CACHE		1
#define MAIR_ATTR_IDX_DEV		2

#define FSR_MULTI			(1 << 31)
#define FSR_SS				(1 << 30)
#define FSR_UUT				(1 << 8)
#define FSR_ASF				(1 << 7)
#define FSR_TLBLKF			(1 << 6)
#define FSR_TLBMCF			(1 << 5)
#define FSR_EF				(1 << 4)
#define FSR_PF				(1 << 3)
#define FSR_AFF				(1 << 2)
#define FSR_TF				(1 << 1)

#define FSR_IGN				(FSR_AFF | FSR_ASF | \
					 FSR_TLBMCF | FSR_TLBLKF)
#define FSR_FAULT			(FSR_MULTI | FSR_SS | FSR_UUT | \
					 FSR_EF | FSR_PF | FSR_TF | FSR_IGN)

#define FSYNR0_WNR			(1 << 4)

struct arm_smmu_smr {
	u8				idx;
	u16				mask;
	u16				id;
};

struct arm_smmu_master_cfg {
	int				num_streamids;
	u16				streamids[MAX_MASTER_STREAMIDS];
	struct arm_smmu_smr		*smrs;
};

struct arm_smmu_master {
	struct device_node		*of_node;
	struct rb_node			node;
	struct arm_smmu_master_cfg	cfg;
};

struct arm_smmu_device {
	struct device			*dev;

	void __iomem			*base;
	unsigned long			size;
	unsigned long			pagesize;

#define ARM_SMMU_FEAT_COHERENT_WALK	(1 << 0)
#define ARM_SMMU_FEAT_STREAM_MATCH	(1 << 1)
#define ARM_SMMU_FEAT_TRANS_S1		(1 << 2)
#define ARM_SMMU_FEAT_TRANS_S2		(1 << 3)
#define ARM_SMMU_FEAT_TRANS_NESTED	(1 << 4)
	u32				features;

#define ARM_SMMU_OPT_SECURE_CFG_ACCESS (1 << 0)
	u32				options;
	int				version;

	u32				num_context_banks;
	u32				num_s2_context_banks;
	DECLARE_BITMAP(context_map, ARM_SMMU_MAX_CBS);
	atomic_t			irptndx;

	u32				num_mapping_groups;
	DECLARE_BITMAP(smr_map, ARM_SMMU_MAX_SMRS);

	unsigned long			input_size;
	unsigned long			s1_output_size;
	unsigned long			s2_output_size;

	u32				num_global_irqs;
	u32				num_context_irqs;
	unsigned int			*irqs;

	struct list_head		list;
	struct rb_root			masters;
};

struct arm_smmu_cfg {
	u8				cbndx;
	u8				irptndx;
	u32				cbar;
	pgd_t				*pgd;
};
#define INVALID_IRPTNDX			0xff

#define ARM_SMMU_CB_ASID(cfg)		((cfg)->cbndx)
#define ARM_SMMU_CB_VMID(cfg)		((cfg)->cbndx + 1)

struct arm_smmu_domain {
	struct arm_smmu_device		*smmu;
	struct arm_smmu_cfg		cfg;
	spinlock_t			lock;
};

static DEFINE_SPINLOCK(arm_smmu_devices_lock);
static LIST_HEAD(arm_smmu_devices);

struct arm_smmu_option_prop {
	u32 opt;
	const char *prop;
};

static struct arm_smmu_option_prop arm_smmu_options[] = {
	{ ARM_SMMU_OPT_SECURE_CFG_ACCESS, "calxeda,smmu-secure-config-access" },
	{ 0, NULL},
};

static void parse_driver_options(struct arm_smmu_device *smmu)
{
	int i = 0;

	do {
		if (of_property_read_bool(smmu->dev->of_node,
						arm_smmu_options[i].prop)) {
			smmu->options |= arm_smmu_options[i].opt;
			dev_notice(smmu->dev, "option %s\n",
				arm_smmu_options[i].prop);
		}
	} while (arm_smmu_options[++i].opt);
}

static struct device *dev_get_master_dev(struct device *dev)
{
	if (dev_is_pci(dev)) {
		struct pci_bus *bus = to_pci_dev(dev)->bus;

		while (!pci_is_root_bus(bus))
			bus = bus->parent;
		return bus->bridge->parent;
	}

	return dev;
}

static struct arm_smmu_master *find_smmu_master(struct arm_smmu_device *smmu,
						struct device_node *dev_node)
{
	struct rb_node *node = smmu->masters.rb_node;

	while (node) {
		struct arm_smmu_master *master;

		master = container_of(node, struct arm_smmu_master, node);

		if (dev_node < master->of_node)
			node = node->rb_left;
		else if (dev_node > master->of_node)
			node = node->rb_right;
		else
			return master;
	}

	return NULL;
}

static struct arm_smmu_master_cfg *
find_smmu_master_cfg(struct arm_smmu_device *smmu, struct device *dev)
{
	struct arm_smmu_master *master;

	if (dev_is_pci(dev))
		return dev->archdata.iommu;

	master = find_smmu_master(smmu, dev->of_node);
	return master ? &master->cfg : NULL;
}

static int insert_smmu_master(struct arm_smmu_device *smmu,
			      struct arm_smmu_master *master)
{
	struct rb_node **new, *parent;

	new = &smmu->masters.rb_node;
	parent = NULL;
	while (*new) {
		struct arm_smmu_master *this
			= container_of(*new, struct arm_smmu_master, node);

		parent = *new;
		if (master->of_node < this->of_node)
			new = &((*new)->rb_left);
		else if (master->of_node > this->of_node)
			new = &((*new)->rb_right);
		else
			return -EEXIST;
	}

	rb_link_node(&master->node, parent, new);
	rb_insert_color(&master->node, &smmu->masters);
	return 0;
}

static int register_smmu_master(struct arm_smmu_device *smmu,
				struct device *dev,
				struct of_phandle_args *masterspec)
{
	int i;
	struct arm_smmu_master *master;

	master = find_smmu_master(smmu, masterspec->np);
	if (master) {
		dev_err(dev,
			"rejecting multiple registrations for master device %s\n",
			masterspec->np->name);
		return -EBUSY;
	}

	if (masterspec->args_count > MAX_MASTER_STREAMIDS) {
		dev_err(dev,
			"reached maximum number (%d) of stream IDs for master device %s\n",
			MAX_MASTER_STREAMIDS, masterspec->np->name);
		return -ENOSPC;
	}

	master = devm_kzalloc(dev, sizeof(*master), GFP_KERNEL);
	if (!master)
		return -ENOMEM;

	master->of_node			= masterspec->np;
	master->cfg.num_streamids	= masterspec->args_count;

<<<<<<< HEAD
	for (i = 0; i < master->cfg.num_streamids; ++i)
		master->cfg.streamids[i] = masterspec->args[i];
=======
	for (i = 0; i < master->cfg.num_streamids; ++i) {
		u16 streamid = masterspec->args[i];
>>>>>>> 9e82bf01

		if (!(smmu->features & ARM_SMMU_FEAT_STREAM_MATCH) &&
		     (streamid >= smmu->num_mapping_groups)) {
			dev_err(dev,
				"stream ID for master device %s greater than maximum allowed (%d)\n",
				masterspec->np->name, smmu->num_mapping_groups);
			return -ERANGE;
		}
		master->cfg.streamids[i] = streamid;
	}
	return insert_smmu_master(smmu, master);
}

static struct arm_smmu_device *find_smmu_for_device(struct device *dev)
{
	struct arm_smmu_device *smmu;
	struct arm_smmu_master *master = NULL;
	struct device_node *dev_node = dev_get_master_dev(dev)->of_node;

	spin_lock(&arm_smmu_devices_lock);
	list_for_each_entry(smmu, &arm_smmu_devices, list) {
		master = find_smmu_master(smmu, dev_node);
		if (master)
			break;
	}
	spin_unlock(&arm_smmu_devices_lock);

	return master ? smmu : NULL;
}

static int __arm_smmu_alloc_bitmap(unsigned long *map, int start, int end)
{
	int idx;

	do {
		idx = find_next_zero_bit(map, end, start);
		if (idx == end)
			return -ENOSPC;
	} while (test_and_set_bit(idx, map));

	return idx;
}

static void __arm_smmu_free_bitmap(unsigned long *map, int idx)
{
	clear_bit(idx, map);
}

/* Wait for any pending TLB invalidations to complete */
static void arm_smmu_tlb_sync(struct arm_smmu_device *smmu)
{
	int count = 0;
	void __iomem *gr0_base = ARM_SMMU_GR0(smmu);

	writel_relaxed(0, gr0_base + ARM_SMMU_GR0_sTLBGSYNC);
	while (readl_relaxed(gr0_base + ARM_SMMU_GR0_sTLBGSTATUS)
	       & sTLBGSTATUS_GSACTIVE) {
		cpu_relax();
		if (++count == TLB_LOOP_TIMEOUT) {
			dev_err_ratelimited(smmu->dev,
			"TLB sync timed out -- SMMU may be deadlocked\n");
			return;
		}
		udelay(1);
	}
}

static void arm_smmu_tlb_inv_context(struct arm_smmu_domain *smmu_domain)
{
	struct arm_smmu_cfg *cfg = &smmu_domain->cfg;
	struct arm_smmu_device *smmu = smmu_domain->smmu;
	void __iomem *base = ARM_SMMU_GR0(smmu);
	bool stage1 = cfg->cbar != CBAR_TYPE_S2_TRANS;

	if (stage1) {
		base = ARM_SMMU_CB_BASE(smmu) + ARM_SMMU_CB(smmu, cfg->cbndx);
		writel_relaxed(ARM_SMMU_CB_ASID(cfg),
			       base + ARM_SMMU_CB_S1_TLBIASID);
	} else {
		base = ARM_SMMU_GR0(smmu);
		writel_relaxed(ARM_SMMU_CB_VMID(cfg),
			       base + ARM_SMMU_GR0_TLBIVMID);
	}

	arm_smmu_tlb_sync(smmu);
}

static irqreturn_t arm_smmu_context_fault(int irq, void *dev)
{
	int flags, ret;
	u32 fsr, far, fsynr, resume;
	unsigned long iova;
	struct iommu_domain *domain = dev;
	struct arm_smmu_domain *smmu_domain = domain->priv;
	struct arm_smmu_cfg *cfg = &smmu_domain->cfg;
	struct arm_smmu_device *smmu = smmu_domain->smmu;
	void __iomem *cb_base;

	cb_base = ARM_SMMU_CB_BASE(smmu) + ARM_SMMU_CB(smmu, cfg->cbndx);
	fsr = readl_relaxed(cb_base + ARM_SMMU_CB_FSR);

	if (!(fsr & FSR_FAULT))
		return IRQ_NONE;

	if (fsr & FSR_IGN)
		dev_err_ratelimited(smmu->dev,
				    "Unexpected context fault (fsr 0x%x)\n",
				    fsr);

	fsynr = readl_relaxed(cb_base + ARM_SMMU_CB_FSYNR0);
	flags = fsynr & FSYNR0_WNR ? IOMMU_FAULT_WRITE : IOMMU_FAULT_READ;

	far = readl_relaxed(cb_base + ARM_SMMU_CB_FAR_LO);
	iova = far;
#ifdef CONFIG_64BIT
	far = readl_relaxed(cb_base + ARM_SMMU_CB_FAR_HI);
	iova |= ((unsigned long)far << 32);
#endif

	if (!report_iommu_fault(domain, smmu->dev, iova, flags)) {
		ret = IRQ_HANDLED;
		resume = RESUME_RETRY;
	} else {
		dev_err_ratelimited(smmu->dev,
		    "Unhandled context fault: iova=0x%08lx, fsynr=0x%x, cb=%d\n",
		    iova, fsynr, cfg->cbndx);
		ret = IRQ_NONE;
		resume = RESUME_TERMINATE;
	}

	/* Clear the faulting FSR */
	writel(fsr, cb_base + ARM_SMMU_CB_FSR);

	/* Retry or terminate any stalled transactions */
	if (fsr & FSR_SS)
		writel_relaxed(resume, cb_base + ARM_SMMU_CB_RESUME);

	return ret;
}

static irqreturn_t arm_smmu_global_fault(int irq, void *dev)
{
	u32 gfsr, gfsynr0, gfsynr1, gfsynr2;
	struct arm_smmu_device *smmu = dev;
	void __iomem *gr0_base = ARM_SMMU_GR0_NS(smmu);

	gfsr = readl_relaxed(gr0_base + ARM_SMMU_GR0_sGFSR);
	gfsynr0 = readl_relaxed(gr0_base + ARM_SMMU_GR0_sGFSYNR0);
	gfsynr1 = readl_relaxed(gr0_base + ARM_SMMU_GR0_sGFSYNR1);
	gfsynr2 = readl_relaxed(gr0_base + ARM_SMMU_GR0_sGFSYNR2);

	if (!gfsr)
		return IRQ_NONE;

	dev_err_ratelimited(smmu->dev,
		"Unexpected global fault, this could be serious\n");
	dev_err_ratelimited(smmu->dev,
		"\tGFSR 0x%08x, GFSYNR0 0x%08x, GFSYNR1 0x%08x, GFSYNR2 0x%08x\n",
		gfsr, gfsynr0, gfsynr1, gfsynr2);

	writel(gfsr, gr0_base + ARM_SMMU_GR0_sGFSR);
	return IRQ_HANDLED;
}

static void arm_smmu_flush_pgtable(struct arm_smmu_device *smmu, void *addr,
				   size_t size)
{
	unsigned long offset = (unsigned long)addr & ~PAGE_MASK;


	/* Ensure new page tables are visible to the hardware walker */
	if (smmu->features & ARM_SMMU_FEAT_COHERENT_WALK) {
		dsb(ishst);
	} else {
		/*
		 * If the SMMU can't walk tables in the CPU caches, treat them
		 * like non-coherent DMA since we need to flush the new entries
		 * all the way out to memory. There's no possibility of
		 * recursion here as the SMMU table walker will not be wired
		 * through another SMMU.
		 */
		dma_map_page(smmu->dev, virt_to_page(addr), offset, size,
				DMA_TO_DEVICE);
	}
}

static void arm_smmu_init_context_bank(struct arm_smmu_domain *smmu_domain)
{
	u32 reg;
	bool stage1;
	struct arm_smmu_cfg *cfg = &smmu_domain->cfg;
	struct arm_smmu_device *smmu = smmu_domain->smmu;
	void __iomem *cb_base, *gr0_base, *gr1_base;

	gr0_base = ARM_SMMU_GR0(smmu);
	gr1_base = ARM_SMMU_GR1(smmu);
	stage1 = cfg->cbar != CBAR_TYPE_S2_TRANS;
	cb_base = ARM_SMMU_CB_BASE(smmu) + ARM_SMMU_CB(smmu, cfg->cbndx);

	/* CBAR */
	reg = cfg->cbar;
	if (smmu->version == 1)
		reg |= cfg->irptndx << CBAR_IRPTNDX_SHIFT;

	/*
	 * Use the weakest shareability/memory types, so they are
	 * overridden by the ttbcr/pte.
	 */
	if (stage1) {
		reg |= (CBAR_S1_BPSHCFG_NSH << CBAR_S1_BPSHCFG_SHIFT) |
			(CBAR_S1_MEMATTR_WB << CBAR_S1_MEMATTR_SHIFT);
	} else {
		reg |= ARM_SMMU_CB_VMID(cfg) << CBAR_VMID_SHIFT;
	}
	writel_relaxed(reg, gr1_base + ARM_SMMU_GR1_CBAR(cfg->cbndx));

	if (smmu->version > 1) {
		/* CBA2R */
#ifdef CONFIG_64BIT
		reg = CBA2R_RW64_64BIT;
#else
		reg = CBA2R_RW64_32BIT;
#endif
		writel_relaxed(reg,
			       gr1_base + ARM_SMMU_GR1_CBA2R(cfg->cbndx));

		/* TTBCR2 */
		switch (smmu->input_size) {
		case 32:
			reg = (TTBCR2_ADDR_32 << TTBCR2_SEP_SHIFT);
			break;
		case 36:
			reg = (TTBCR2_ADDR_36 << TTBCR2_SEP_SHIFT);
			break;
		case 39:
		case 40:
			reg = (TTBCR2_ADDR_40 << TTBCR2_SEP_SHIFT);
			break;
		case 42:
			reg = (TTBCR2_ADDR_42 << TTBCR2_SEP_SHIFT);
			break;
		case 44:
			reg = (TTBCR2_ADDR_44 << TTBCR2_SEP_SHIFT);
			break;
		case 48:
			reg = (TTBCR2_ADDR_48 << TTBCR2_SEP_SHIFT);
			break;
		}

		switch (smmu->s1_output_size) {
		case 32:
			reg |= (TTBCR2_ADDR_32 << TTBCR2_PASIZE_SHIFT);
			break;
		case 36:
			reg |= (TTBCR2_ADDR_36 << TTBCR2_PASIZE_SHIFT);
			break;
		case 39:
		case 40:
			reg |= (TTBCR2_ADDR_40 << TTBCR2_PASIZE_SHIFT);
			break;
		case 42:
			reg |= (TTBCR2_ADDR_42 << TTBCR2_PASIZE_SHIFT);
			break;
		case 44:
			reg |= (TTBCR2_ADDR_44 << TTBCR2_PASIZE_SHIFT);
			break;
		case 48:
			reg |= (TTBCR2_ADDR_48 << TTBCR2_PASIZE_SHIFT);
			break;
		}

		if (stage1)
			writel_relaxed(reg, cb_base + ARM_SMMU_CB_TTBCR2);
	}

	/* TTBR0 */
	arm_smmu_flush_pgtable(smmu, cfg->pgd,
			       PTRS_PER_PGD * sizeof(pgd_t));
	reg = __pa(cfg->pgd);
	writel_relaxed(reg, cb_base + ARM_SMMU_CB_TTBR0_LO);
	reg = (phys_addr_t)__pa(cfg->pgd) >> 32;
	if (stage1)
		reg |= ARM_SMMU_CB_ASID(cfg) << TTBRn_HI_ASID_SHIFT;
	writel_relaxed(reg, cb_base + ARM_SMMU_CB_TTBR0_HI);

	/*
	 * TTBCR
	 * We use long descriptor, with inner-shareable WBWA tables in TTBR0.
	 */
	if (smmu->version > 1) {
		if (PAGE_SIZE == SZ_4K)
			reg = TTBCR_TG0_4K;
		else
			reg = TTBCR_TG0_64K;

		if (!stage1) {
			reg |= (64 - smmu->s1_output_size) << TTBCR_T0SZ_SHIFT;

			switch (smmu->s2_output_size) {
			case 32:
				reg |= (TTBCR2_ADDR_32 << TTBCR_PASIZE_SHIFT);
				break;
			case 36:
				reg |= (TTBCR2_ADDR_36 << TTBCR_PASIZE_SHIFT);
				break;
			case 40:
				reg |= (TTBCR2_ADDR_40 << TTBCR_PASIZE_SHIFT);
				break;
			case 42:
				reg |= (TTBCR2_ADDR_42 << TTBCR_PASIZE_SHIFT);
				break;
			case 44:
				reg |= (TTBCR2_ADDR_44 << TTBCR_PASIZE_SHIFT);
				break;
			case 48:
				reg |= (TTBCR2_ADDR_48 << TTBCR_PASIZE_SHIFT);
				break;
			}
		} else {
			reg |= (64 - smmu->input_size) << TTBCR_T0SZ_SHIFT;
		}
	} else {
		reg = 0;
	}

	reg |= TTBCR_EAE |
	      (TTBCR_SH_IS << TTBCR_SH0_SHIFT) |
	      (TTBCR_RGN_WBWA << TTBCR_ORGN0_SHIFT) |
	      (TTBCR_RGN_WBWA << TTBCR_IRGN0_SHIFT);

	if (!stage1)
		reg |= (TTBCR_SL0_LVL_1 << TTBCR_SL0_SHIFT);

	writel_relaxed(reg, cb_base + ARM_SMMU_CB_TTBCR);

	/* MAIR0 (stage-1 only) */
	if (stage1) {
		reg = (MAIR_ATTR_NC << MAIR_ATTR_SHIFT(MAIR_ATTR_IDX_NC)) |
		      (MAIR_ATTR_WBRWA << MAIR_ATTR_SHIFT(MAIR_ATTR_IDX_CACHE)) |
		      (MAIR_ATTR_DEVICE << MAIR_ATTR_SHIFT(MAIR_ATTR_IDX_DEV));
		writel_relaxed(reg, cb_base + ARM_SMMU_CB_S1_MAIR0);
	}

	/* SCTLR */
	reg = SCTLR_CFCFG | SCTLR_CFIE | SCTLR_CFRE | SCTLR_M | SCTLR_EAE_SBOP;
	if (stage1)
		reg |= SCTLR_S1_ASIDPNE;
#ifdef __BIG_ENDIAN
	reg |= SCTLR_E;
#endif
	writel_relaxed(reg, cb_base + ARM_SMMU_CB_SCTLR);
}

static int arm_smmu_init_domain_context(struct iommu_domain *domain,
					struct arm_smmu_device *smmu)
{
	int irq, start, ret = 0;
	unsigned long flags;
	struct arm_smmu_domain *smmu_domain = domain->priv;
	struct arm_smmu_cfg *cfg = &smmu_domain->cfg;
<<<<<<< HEAD
=======

	spin_lock_irqsave(&smmu_domain->lock, flags);
	if (smmu_domain->smmu)
		goto out_unlock;
>>>>>>> 9e82bf01

	if (smmu->features & ARM_SMMU_FEAT_TRANS_NESTED) {
		/*
		 * We will likely want to change this if/when KVM gets
		 * involved.
		 */
		cfg->cbar = CBAR_TYPE_S1_TRANS_S2_BYPASS;
		start = smmu->num_s2_context_banks;
	} else if (smmu->features & ARM_SMMU_FEAT_TRANS_S1) {
		cfg->cbar = CBAR_TYPE_S1_TRANS_S2_BYPASS;
		start = smmu->num_s2_context_banks;
	} else {
		cfg->cbar = CBAR_TYPE_S2_TRANS;
		start = 0;
	}

	ret = __arm_smmu_alloc_bitmap(smmu->context_map, start,
				      smmu->num_context_banks);
	if (IS_ERR_VALUE(ret))
		goto out_unlock;

	cfg->cbndx = ret;
	if (smmu->version == 1) {
		cfg->irptndx = atomic_inc_return(&smmu->irptndx);
		cfg->irptndx %= smmu->num_context_irqs;
	} else {
		cfg->irptndx = cfg->cbndx;
	}

<<<<<<< HEAD
=======
	ACCESS_ONCE(smmu_domain->smmu) = smmu;
	arm_smmu_init_context_bank(smmu_domain);
	spin_unlock_irqrestore(&smmu_domain->lock, flags);

>>>>>>> 9e82bf01
	irq = smmu->irqs[smmu->num_global_irqs + cfg->irptndx];
	ret = request_irq(irq, arm_smmu_context_fault, IRQF_SHARED,
			  "arm-smmu-context-fault", domain);
	if (IS_ERR_VALUE(ret)) {
		dev_err(smmu->dev, "failed to request context IRQ %d (%u)\n",
			cfg->irptndx, irq);
		cfg->irptndx = INVALID_IRPTNDX;
<<<<<<< HEAD
		goto out_free_context;
	}

	smmu_domain->smmu = smmu;
	arm_smmu_init_context_bank(smmu_domain);
	return 0;

out_free_context:
	__arm_smmu_free_bitmap(smmu->context_map, cfg->cbndx);
=======
	}

	return 0;

out_unlock:
	spin_unlock_irqrestore(&smmu_domain->lock, flags);
>>>>>>> 9e82bf01
	return ret;
}

static void arm_smmu_destroy_domain_context(struct iommu_domain *domain)
{
	struct arm_smmu_domain *smmu_domain = domain->priv;
	struct arm_smmu_device *smmu = smmu_domain->smmu;
	struct arm_smmu_cfg *cfg = &smmu_domain->cfg;
	void __iomem *cb_base;
	int irq;

	if (!smmu)
		return;

	/* Disable the context bank and nuke the TLB before freeing it. */
	cb_base = ARM_SMMU_CB_BASE(smmu) + ARM_SMMU_CB(smmu, cfg->cbndx);
	writel_relaxed(0, cb_base + ARM_SMMU_CB_SCTLR);
	arm_smmu_tlb_inv_context(smmu_domain);

	if (cfg->irptndx != INVALID_IRPTNDX) {
		irq = smmu->irqs[smmu->num_global_irqs + cfg->irptndx];
		free_irq(irq, domain);
	}

	__arm_smmu_free_bitmap(smmu->context_map, cfg->cbndx);
}

static int arm_smmu_domain_init(struct iommu_domain *domain)
{
	struct arm_smmu_domain *smmu_domain;
	pgd_t *pgd;

	/*
	 * Allocate the domain and initialise some of its data structures.
	 * We can't really do anything meaningful until we've added a
	 * master.
	 */
	smmu_domain = kzalloc(sizeof(*smmu_domain), GFP_KERNEL);
	if (!smmu_domain)
		return -ENOMEM;

	pgd = kcalloc(PTRS_PER_PGD, sizeof(pgd_t), GFP_KERNEL);
	if (!pgd)
		goto out_free_domain;
	smmu_domain->cfg.pgd = pgd;

	spin_lock_init(&smmu_domain->lock);
	domain->priv = smmu_domain;
	return 0;

out_free_domain:
	kfree(smmu_domain);
	return -ENOMEM;
}

static void arm_smmu_free_ptes(pmd_t *pmd)
{
	pgtable_t table = pmd_pgtable(*pmd);

<<<<<<< HEAD
	pgtable_page_dtor(table);
=======
>>>>>>> 9e82bf01
	__free_page(table);
}

static void arm_smmu_free_pmds(pud_t *pud)
{
	int i;
	pmd_t *pmd, *pmd_base = pmd_offset(pud, 0);

	pmd = pmd_base;
	for (i = 0; i < PTRS_PER_PMD; ++i) {
		if (pmd_none(*pmd))
			continue;

		arm_smmu_free_ptes(pmd);
		pmd++;
	}

	pmd_free(NULL, pmd_base);
}

static void arm_smmu_free_puds(pgd_t *pgd)
{
	int i;
	pud_t *pud, *pud_base = pud_offset(pgd, 0);

	pud = pud_base;
	for (i = 0; i < PTRS_PER_PUD; ++i) {
		if (pud_none(*pud))
			continue;

		arm_smmu_free_pmds(pud);
		pud++;
	}

	pud_free(NULL, pud_base);
}

static void arm_smmu_free_pgtables(struct arm_smmu_domain *smmu_domain)
{
	int i;
	struct arm_smmu_cfg *cfg = &smmu_domain->cfg;
	pgd_t *pgd, *pgd_base = cfg->pgd;

	/*
	 * Recursively free the page tables for this domain. We don't
	 * care about speculative TLB filling because the tables should
	 * not be active in any context bank at this point (SCTLR.M is 0).
	 */
	pgd = pgd_base;
	for (i = 0; i < PTRS_PER_PGD; ++i) {
		if (pgd_none(*pgd))
			continue;
		arm_smmu_free_puds(pgd);
		pgd++;
	}

	kfree(pgd_base);
}

static void arm_smmu_domain_destroy(struct iommu_domain *domain)
{
	struct arm_smmu_domain *smmu_domain = domain->priv;

	/*
	 * Free the domain resources. We assume that all devices have
	 * already been detached.
	 */
	arm_smmu_destroy_domain_context(domain);
	arm_smmu_free_pgtables(smmu_domain);
	kfree(smmu_domain);
}

static int arm_smmu_master_configure_smrs(struct arm_smmu_device *smmu,
					  struct arm_smmu_master_cfg *cfg)
{
	int i;
	struct arm_smmu_smr *smrs;
	void __iomem *gr0_base = ARM_SMMU_GR0(smmu);

	if (!(smmu->features & ARM_SMMU_FEAT_STREAM_MATCH))
		return 0;

	if (cfg->smrs)
		return -EEXIST;

	smrs = kmalloc_array(cfg->num_streamids, sizeof(*smrs), GFP_KERNEL);
	if (!smrs) {
		dev_err(smmu->dev, "failed to allocate %d SMRs\n",
			cfg->num_streamids);
		return -ENOMEM;
	}

	/* Allocate the SMRs on the SMMU */
	for (i = 0; i < cfg->num_streamids; ++i) {
		int idx = __arm_smmu_alloc_bitmap(smmu->smr_map, 0,
						  smmu->num_mapping_groups);
		if (IS_ERR_VALUE(idx)) {
			dev_err(smmu->dev, "failed to allocate free SMR\n");
			goto err_free_smrs;
		}

		smrs[i] = (struct arm_smmu_smr) {
			.idx	= idx,
			.mask	= 0, /* We don't currently share SMRs */
			.id	= cfg->streamids[i],
		};
	}

	/* It worked! Now, poke the actual hardware */
	for (i = 0; i < cfg->num_streamids; ++i) {
		u32 reg = SMR_VALID | smrs[i].id << SMR_ID_SHIFT |
			  smrs[i].mask << SMR_MASK_SHIFT;
		writel_relaxed(reg, gr0_base + ARM_SMMU_GR0_SMR(smrs[i].idx));
	}

	cfg->smrs = smrs;
	return 0;

err_free_smrs:
	while (--i >= 0)
		__arm_smmu_free_bitmap(smmu->smr_map, smrs[i].idx);
	kfree(smrs);
	return -ENOSPC;
}

static void arm_smmu_master_free_smrs(struct arm_smmu_device *smmu,
				      struct arm_smmu_master_cfg *cfg)
{
	int i;
	void __iomem *gr0_base = ARM_SMMU_GR0(smmu);
	struct arm_smmu_smr *smrs = cfg->smrs;
<<<<<<< HEAD
=======

	if (!smrs)
		return;
>>>>>>> 9e82bf01

	/* Invalidate the SMRs before freeing back to the allocator */
	for (i = 0; i < cfg->num_streamids; ++i) {
		u8 idx = smrs[i].idx;

		writel_relaxed(~SMR_VALID, gr0_base + ARM_SMMU_GR0_SMR(idx));
		__arm_smmu_free_bitmap(smmu->smr_map, idx);
	}

	cfg->smrs = NULL;
	kfree(smrs);
}

<<<<<<< HEAD
static void arm_smmu_bypass_stream_mapping(struct arm_smmu_device *smmu,
					   struct arm_smmu_master_cfg *cfg)
{
	int i;
	void __iomem *gr0_base = ARM_SMMU_GR0(smmu);

	for (i = 0; i < cfg->num_streamids; ++i) {
		u16 sid = cfg->streamids[i];

		writel_relaxed(S2CR_TYPE_BYPASS,
			       gr0_base + ARM_SMMU_GR0_S2CR(sid));
	}
}

=======
>>>>>>> 9e82bf01
static int arm_smmu_domain_add_master(struct arm_smmu_domain *smmu_domain,
				      struct arm_smmu_master_cfg *cfg)
{
	int i, ret;
	struct arm_smmu_device *smmu = smmu_domain->smmu;
	void __iomem *gr0_base = ARM_SMMU_GR0(smmu);

	ret = arm_smmu_master_configure_smrs(smmu, cfg);
	if (ret)
		return ret;

	for (i = 0; i < cfg->num_streamids; ++i) {
		u32 idx, s2cr;

		idx = cfg->smrs ? cfg->smrs[i].idx : cfg->streamids[i];
		s2cr = S2CR_TYPE_TRANS |
		       (smmu_domain->cfg.cbndx << S2CR_CBNDX_SHIFT);
		writel_relaxed(s2cr, gr0_base + ARM_SMMU_GR0_S2CR(idx));
	}

	return 0;
}

static void arm_smmu_domain_remove_master(struct arm_smmu_domain *smmu_domain,
					  struct arm_smmu_master_cfg *cfg)
{
<<<<<<< HEAD
	struct arm_smmu_device *smmu = smmu_domain->smmu;
=======
	int i;
	struct arm_smmu_device *smmu = smmu_domain->smmu;
	void __iomem *gr0_base = ARM_SMMU_GR0(smmu);
>>>>>>> 9e82bf01

	/*
	 * We *must* clear the S2CR first, because freeing the SMR means
	 * that it can be re-allocated immediately.
	 */
<<<<<<< HEAD
	arm_smmu_bypass_stream_mapping(smmu, cfg);
=======
	for (i = 0; i < cfg->num_streamids; ++i) {
		u32 idx = cfg->smrs ? cfg->smrs[i].idx : cfg->streamids[i];

		writel_relaxed(S2CR_TYPE_BYPASS,
			       gr0_base + ARM_SMMU_GR0_S2CR(idx));
	}

>>>>>>> 9e82bf01
	arm_smmu_master_free_smrs(smmu, cfg);
}

static int arm_smmu_attach_dev(struct iommu_domain *domain, struct device *dev)
{
	int ret;
	struct arm_smmu_domain *smmu_domain = domain->priv;
<<<<<<< HEAD
	struct arm_smmu_device *smmu;
	struct arm_smmu_master_cfg *cfg;
	unsigned long flags;
=======
	struct arm_smmu_device *smmu, *dom_smmu;
	struct arm_smmu_master_cfg *cfg;
>>>>>>> 9e82bf01

	smmu = dev_get_master_dev(dev)->archdata.iommu;
	if (!smmu) {
		dev_err(dev, "cannot attach to SMMU, is it on the same bus?\n");
		return -ENXIO;
	}

	/*
	 * Sanity check the domain. We don't support domains across
	 * different SMMUs.
	 */
<<<<<<< HEAD
	spin_lock_irqsave(&smmu_domain->lock, flags);
	if (!smmu_domain->smmu) {
		/* Now that we have a master, we can finalise the domain */
		ret = arm_smmu_init_domain_context(domain, smmu);
		if (IS_ERR_VALUE(ret))
			goto err_unlock;
	} else if (smmu_domain->smmu != smmu) {
		dev_err(dev,
			"cannot attach to SMMU %s whilst already attached to domain on SMMU %s\n",
			dev_name(smmu_domain->smmu->dev),
			dev_name(smmu->dev));
		goto err_unlock;
=======
	dom_smmu = ACCESS_ONCE(smmu_domain->smmu);
	if (!dom_smmu) {
		/* Now that we have a master, we can finalise the domain */
		ret = arm_smmu_init_domain_context(domain, smmu);
		if (IS_ERR_VALUE(ret))
			return ret;

		dom_smmu = smmu_domain->smmu;
	}

	if (dom_smmu != smmu) {
		dev_err(dev,
			"cannot attach to SMMU %s whilst already attached to domain on SMMU %s\n",
			dev_name(smmu_domain->smmu->dev), dev_name(smmu->dev));
		return -EINVAL;
>>>>>>> 9e82bf01
	}

	/* Looks ok, so add the device to the domain */
	cfg = find_smmu_master_cfg(smmu_domain->smmu, dev);
	if (!cfg)
		return -ENODEV;

	return arm_smmu_domain_add_master(smmu_domain, cfg);
<<<<<<< HEAD

err_unlock:
	spin_unlock_irqrestore(&smmu_domain->lock, flags);
	return ret;
=======
>>>>>>> 9e82bf01
}

static void arm_smmu_detach_dev(struct iommu_domain *domain, struct device *dev)
{
	struct arm_smmu_domain *smmu_domain = domain->priv;
	struct arm_smmu_master_cfg *cfg;

	cfg = find_smmu_master_cfg(smmu_domain->smmu, dev);
	if (cfg)
		arm_smmu_domain_remove_master(smmu_domain, cfg);
}

static bool arm_smmu_pte_is_contiguous_range(unsigned long addr,
					     unsigned long end)
{
	return !(addr & ~ARM_SMMU_PTE_CONT_MASK) &&
		(addr + ARM_SMMU_PTE_CONT_SIZE <= end);
}

static int arm_smmu_alloc_init_pte(struct arm_smmu_device *smmu, pmd_t *pmd,
				   unsigned long addr, unsigned long end,
				   unsigned long pfn, int prot, int stage)
{
	pte_t *pte, *start;
	pteval_t pteval = ARM_SMMU_PTE_PAGE | ARM_SMMU_PTE_AF | ARM_SMMU_PTE_XN;

	if (pmd_none(*pmd)) {
		/* Allocate a new set of tables */
		pgtable_t table = alloc_page(GFP_ATOMIC|__GFP_ZERO);

		if (!table)
			return -ENOMEM;

		arm_smmu_flush_pgtable(smmu, page_address(table), PAGE_SIZE);
		pmd_populate(NULL, pmd, table);
		arm_smmu_flush_pgtable(smmu, pmd, sizeof(*pmd));
	}

	if (stage == 1) {
		pteval |= ARM_SMMU_PTE_AP_UNPRIV | ARM_SMMU_PTE_nG;
		if (!(prot & IOMMU_WRITE) && (prot & IOMMU_READ))
			pteval |= ARM_SMMU_PTE_AP_RDONLY;

		if (prot & IOMMU_CACHE)
			pteval |= (MAIR_ATTR_IDX_CACHE <<
				   ARM_SMMU_PTE_ATTRINDX_SHIFT);
	} else {
		pteval |= ARM_SMMU_PTE_HAP_FAULT;
		if (prot & IOMMU_READ)
			pteval |= ARM_SMMU_PTE_HAP_READ;
		if (prot & IOMMU_WRITE)
			pteval |= ARM_SMMU_PTE_HAP_WRITE;
		if (prot & IOMMU_CACHE)
			pteval |= ARM_SMMU_PTE_MEMATTR_OIWB;
		else
			pteval |= ARM_SMMU_PTE_MEMATTR_NC;
	}

	/* If no access, create a faulting entry to avoid TLB fills */
	if (prot & IOMMU_EXEC)
		pteval &= ~ARM_SMMU_PTE_XN;
	else if (!(prot & (IOMMU_READ | IOMMU_WRITE)))
		pteval &= ~ARM_SMMU_PTE_PAGE;

	pteval |= ARM_SMMU_PTE_SH_IS;
	start = pmd_page_vaddr(*pmd) + pte_index(addr);
	pte = start;

	/*
	 * Install the page table entries. This is fairly complicated
	 * since we attempt to make use of the contiguous hint in the
	 * ptes where possible. The contiguous hint indicates a series
	 * of ARM_SMMU_PTE_CONT_ENTRIES ptes mapping a physically
	 * contiguous region with the following constraints:
	 *
	 *   - The region start is aligned to ARM_SMMU_PTE_CONT_SIZE
	 *   - Each pte in the region has the contiguous hint bit set
	 *
	 * This complicates unmapping (also handled by this code, when
	 * neither IOMMU_READ or IOMMU_WRITE are set) because it is
	 * possible, yet highly unlikely, that a client may unmap only
	 * part of a contiguous range. This requires clearing of the
	 * contiguous hint bits in the range before installing the new
	 * faulting entries.
	 *
	 * Note that re-mapping an address range without first unmapping
	 * it is not supported, so TLB invalidation is not required here
	 * and is instead performed at unmap and domain-init time.
	 */
	do {
		int i = 1;

		pteval &= ~ARM_SMMU_PTE_CONT;

		if (arm_smmu_pte_is_contiguous_range(addr, end)) {
			i = ARM_SMMU_PTE_CONT_ENTRIES;
			pteval |= ARM_SMMU_PTE_CONT;
		} else if (pte_val(*pte) &
			   (ARM_SMMU_PTE_CONT | ARM_SMMU_PTE_PAGE)) {
			int j;
			pte_t *cont_start;
			unsigned long idx = pte_index(addr);

			idx &= ~(ARM_SMMU_PTE_CONT_ENTRIES - 1);
			cont_start = pmd_page_vaddr(*pmd) + idx;
			for (j = 0; j < ARM_SMMU_PTE_CONT_ENTRIES; ++j)
				pte_val(*(cont_start + j)) &=
					~ARM_SMMU_PTE_CONT;

			arm_smmu_flush_pgtable(smmu, cont_start,
					       sizeof(*pte) *
					       ARM_SMMU_PTE_CONT_ENTRIES);
		}

		do {
			*pte = pfn_pte(pfn, __pgprot(pteval));
		} while (pte++, pfn++, addr += PAGE_SIZE, --i);
	} while (addr != end);

	arm_smmu_flush_pgtable(smmu, start, sizeof(*pte) * (pte - start));
	return 0;
}

static int arm_smmu_alloc_init_pmd(struct arm_smmu_device *smmu, pud_t *pud,
				   unsigned long addr, unsigned long end,
				   phys_addr_t phys, int prot, int stage)
{
	int ret;
	pmd_t *pmd;
	unsigned long next, pfn = __phys_to_pfn(phys);

#ifndef __PAGETABLE_PMD_FOLDED
	if (pud_none(*pud)) {
		pmd = (pmd_t *)get_zeroed_page(GFP_ATOMIC);
		if (!pmd)
			return -ENOMEM;

		arm_smmu_flush_pgtable(smmu, pmd, PAGE_SIZE);
		pud_populate(NULL, pud, pmd);
		arm_smmu_flush_pgtable(smmu, pud, sizeof(*pud));

		pmd += pmd_index(addr);
	} else
#endif
		pmd = pmd_offset(pud, addr);

	do {
		next = pmd_addr_end(addr, end);
		ret = arm_smmu_alloc_init_pte(smmu, pmd, addr, next, pfn,
					      prot, stage);
		phys += next - addr;
	} while (pmd++, addr = next, addr < end);

	return ret;
}

static int arm_smmu_alloc_init_pud(struct arm_smmu_device *smmu, pgd_t *pgd,
				   unsigned long addr, unsigned long end,
				   phys_addr_t phys, int prot, int stage)
{
	int ret = 0;
	pud_t *pud;
	unsigned long next;

#ifndef __PAGETABLE_PUD_FOLDED
	if (pgd_none(*pgd)) {
		pud = (pud_t *)get_zeroed_page(GFP_ATOMIC);
		if (!pud)
			return -ENOMEM;

		arm_smmu_flush_pgtable(smmu, pud, PAGE_SIZE);
		pgd_populate(NULL, pgd, pud);
		arm_smmu_flush_pgtable(smmu, pgd, sizeof(*pgd));

		pud += pud_index(addr);
	} else
#endif
		pud = pud_offset(pgd, addr);

	do {
		next = pud_addr_end(addr, end);
		ret = arm_smmu_alloc_init_pmd(smmu, pud, addr, next, phys,
					      prot, stage);
		phys += next - addr;
	} while (pud++, addr = next, addr < end);

	return ret;
}

static int arm_smmu_handle_mapping(struct arm_smmu_domain *smmu_domain,
				   unsigned long iova, phys_addr_t paddr,
				   size_t size, int prot)
{
	int ret, stage;
	unsigned long end;
	phys_addr_t input_mask, output_mask;
	struct arm_smmu_device *smmu = smmu_domain->smmu;
	struct arm_smmu_cfg *cfg = &smmu_domain->cfg;
	pgd_t *pgd = cfg->pgd;
	unsigned long flags;

	if (cfg->cbar == CBAR_TYPE_S2_TRANS) {
		stage = 2;
		output_mask = (1ULL << smmu->s2_output_size) - 1;
	} else {
		stage = 1;
		output_mask = (1ULL << smmu->s1_output_size) - 1;
	}

	if (!pgd)
		return -EINVAL;

	if (size & ~PAGE_MASK)
		return -EINVAL;

	input_mask = (1ULL << smmu->input_size) - 1;
	if ((phys_addr_t)iova & ~input_mask)
		return -ERANGE;

	if (paddr & ~output_mask)
		return -ERANGE;

	spin_lock_irqsave(&smmu_domain->lock, flags);
	pgd += pgd_index(iova);
	end = iova + size;
	do {
		unsigned long next = pgd_addr_end(iova, end);

		ret = arm_smmu_alloc_init_pud(smmu, pgd, iova, next, paddr,
					      prot, stage);
		if (ret)
			goto out_unlock;

		paddr += next - iova;
		iova = next;
	} while (pgd++, iova != end);

out_unlock:
	spin_unlock_irqrestore(&smmu_domain->lock, flags);

	return ret;
}

static int arm_smmu_map(struct iommu_domain *domain, unsigned long iova,
			phys_addr_t paddr, size_t size, int prot)
{
	struct arm_smmu_domain *smmu_domain = domain->priv;

	if (!smmu_domain)
		return -ENODEV;

	return arm_smmu_handle_mapping(smmu_domain, iova, paddr, size, prot);
}

static size_t arm_smmu_unmap(struct iommu_domain *domain, unsigned long iova,
			     size_t size)
{
	int ret;
	struct arm_smmu_domain *smmu_domain = domain->priv;

	ret = arm_smmu_handle_mapping(smmu_domain, iova, 0, size, 0);
	arm_smmu_tlb_inv_context(smmu_domain);
	return ret ? 0 : size;
}

static phys_addr_t arm_smmu_iova_to_phys(struct iommu_domain *domain,
					 dma_addr_t iova)
{
	pgd_t *pgdp, pgd;
	pud_t pud;
	pmd_t pmd;
	pte_t pte;
	struct arm_smmu_domain *smmu_domain = domain->priv;
	struct arm_smmu_cfg *cfg = &smmu_domain->cfg;

	pgdp = cfg->pgd;
	if (!pgdp)
		return 0;

	pgd = *(pgdp + pgd_index(iova));
	if (pgd_none(pgd))
		return 0;

	pud = *pud_offset(&pgd, iova);
	if (pud_none(pud))
		return 0;

	pmd = *pmd_offset(&pud, iova);
	if (pmd_none(pmd))
		return 0;

	pte = *(pmd_page_vaddr(pmd) + pte_index(iova));
	if (pte_none(pte))
		return 0;

	return __pfn_to_phys(pte_pfn(pte)) | (iova & ~PAGE_MASK);
}

static int arm_smmu_domain_has_cap(struct iommu_domain *domain,
				   unsigned long cap)
{
	struct arm_smmu_domain *smmu_domain = domain->priv;
	struct arm_smmu_device *smmu = smmu_domain->smmu;
	u32 features = smmu ? smmu->features : 0;

	switch (cap) {
	case IOMMU_CAP_CACHE_COHERENCY:
		return features & ARM_SMMU_FEAT_COHERENT_WALK;
	case IOMMU_CAP_INTR_REMAP:
		return 1; /* MSIs are just memory writes */
	default:
		return 0;
	}
}

static int __arm_smmu_get_pci_sid(struct pci_dev *pdev, u16 alias, void *data)
{
	*((u16 *)data) = alias;
	return 0; /* Continue walking */
}

static int arm_smmu_add_device(struct device *dev)
{
	struct arm_smmu_device *smmu;
	struct iommu_group *group;
	int ret;

	if (dev->archdata.iommu) {
		dev_warn(dev, "IOMMU driver already assigned to device\n");
		return -EINVAL;
	}

	smmu = find_smmu_for_device(dev);
	if (!smmu)
		return -ENODEV;

	group = iommu_group_alloc();
	if (IS_ERR(group)) {
		dev_err(dev, "Failed to allocate IOMMU group\n");
		return PTR_ERR(group);
	}

	if (dev_is_pci(dev)) {
		struct arm_smmu_master_cfg *cfg;
		struct pci_dev *pdev = to_pci_dev(dev);

		cfg = kzalloc(sizeof(*cfg), GFP_KERNEL);
		if (!cfg) {
			ret = -ENOMEM;
			goto out_put_group;
		}

		cfg->num_streamids = 1;
		/*
		 * Assume Stream ID == Requester ID for now.
		 * We need a way to describe the ID mappings in FDT.
		 */
		pci_for_each_dma_alias(pdev, __arm_smmu_get_pci_sid,
				       &cfg->streamids[0]);
		dev->archdata.iommu = cfg;
	} else {
		dev->archdata.iommu = smmu;
	}

	ret = iommu_group_add_device(group, dev);

out_put_group:
	iommu_group_put(group);
	return ret;
}

static void arm_smmu_remove_device(struct device *dev)
{
	if (dev_is_pci(dev))
		kfree(dev->archdata.iommu);

	dev->archdata.iommu = NULL;
	iommu_group_remove_device(dev);
}

static const struct iommu_ops arm_smmu_ops = {
	.domain_init	= arm_smmu_domain_init,
	.domain_destroy	= arm_smmu_domain_destroy,
	.attach_dev	= arm_smmu_attach_dev,
	.detach_dev	= arm_smmu_detach_dev,
	.map		= arm_smmu_map,
	.unmap		= arm_smmu_unmap,
	.iova_to_phys	= arm_smmu_iova_to_phys,
	.domain_has_cap	= arm_smmu_domain_has_cap,
	.add_device	= arm_smmu_add_device,
	.remove_device	= arm_smmu_remove_device,
	.pgsize_bitmap	= (SECTION_SIZE |
			   ARM_SMMU_PTE_CONT_SIZE |
			   PAGE_SIZE),
};

static void arm_smmu_device_reset(struct arm_smmu_device *smmu)
{
	void __iomem *gr0_base = ARM_SMMU_GR0(smmu);
	void __iomem *cb_base;
	int i = 0;
	u32 reg;

	/* clear global FSR */
	reg = readl_relaxed(ARM_SMMU_GR0_NS(smmu) + ARM_SMMU_GR0_sGFSR);
	writel(reg, ARM_SMMU_GR0_NS(smmu) + ARM_SMMU_GR0_sGFSR);

	/* Mark all SMRn as invalid and all S2CRn as bypass */
	for (i = 0; i < smmu->num_mapping_groups; ++i) {
<<<<<<< HEAD
		writel_relaxed(~SMR_VALID, gr0_base + ARM_SMMU_GR0_SMR(i));
=======
		writel_relaxed(0, gr0_base + ARM_SMMU_GR0_SMR(i));
>>>>>>> 9e82bf01
		writel_relaxed(S2CR_TYPE_BYPASS,
			gr0_base + ARM_SMMU_GR0_S2CR(i));
	}

	/* Make sure all context banks are disabled and clear CB_FSR  */
	for (i = 0; i < smmu->num_context_banks; ++i) {
		cb_base = ARM_SMMU_CB_BASE(smmu) + ARM_SMMU_CB(smmu, i);
		writel_relaxed(0, cb_base + ARM_SMMU_CB_SCTLR);
		writel_relaxed(FSR_FAULT, cb_base + ARM_SMMU_CB_FSR);
	}

	/* Invalidate the TLB, just in case */
	writel_relaxed(0, gr0_base + ARM_SMMU_GR0_STLBIALL);
	writel_relaxed(0, gr0_base + ARM_SMMU_GR0_TLBIALLH);
	writel_relaxed(0, gr0_base + ARM_SMMU_GR0_TLBIALLNSNH);

	reg = readl_relaxed(ARM_SMMU_GR0_NS(smmu) + ARM_SMMU_GR0_sCR0);

	/* Enable fault reporting */
	reg |= (sCR0_GFRE | sCR0_GFIE | sCR0_GCFGFRE | sCR0_GCFGFIE);

	/* Disable TLB broadcasting. */
	reg |= (sCR0_VMIDPNE | sCR0_PTM);

	/* Enable client access, but bypass when no mapping is found */
	reg &= ~(sCR0_CLIENTPD | sCR0_USFCFG);

	/* Disable forced broadcasting */
	reg &= ~sCR0_FB;

	/* Don't upgrade barriers */
	reg &= ~(sCR0_BSU_MASK << sCR0_BSU_SHIFT);

	/* Push the button */
	arm_smmu_tlb_sync(smmu);
	writel(reg, ARM_SMMU_GR0_NS(smmu) + ARM_SMMU_GR0_sCR0);
}

static int arm_smmu_id_size_to_bits(int size)
{
	switch (size) {
	case 0:
		return 32;
	case 1:
		return 36;
	case 2:
		return 40;
	case 3:
		return 42;
	case 4:
		return 44;
	case 5:
	default:
		return 48;
	}
}

static int arm_smmu_device_cfg_probe(struct arm_smmu_device *smmu)
{
	unsigned long size;
	void __iomem *gr0_base = ARM_SMMU_GR0(smmu);
	u32 id;

	dev_notice(smmu->dev, "probing hardware configuration...\n");

	/* Primecell ID */
	id = readl_relaxed(gr0_base + ARM_SMMU_GR0_PIDR2);
	smmu->version = ((id >> PIDR2_ARCH_SHIFT) & PIDR2_ARCH_MASK) + 1;
	dev_notice(smmu->dev, "SMMUv%d with:\n", smmu->version);

	/* ID0 */
	id = readl_relaxed(gr0_base + ARM_SMMU_GR0_ID0);
#ifndef CONFIG_64BIT
	if (((id >> ID0_PTFS_SHIFT) & ID0_PTFS_MASK) == ID0_PTFS_V8_ONLY) {
		dev_err(smmu->dev, "\tno v7 descriptor support!\n");
		return -ENODEV;
	}
#endif
	if (id & ID0_S1TS) {
		smmu->features |= ARM_SMMU_FEAT_TRANS_S1;
		dev_notice(smmu->dev, "\tstage 1 translation\n");
	}

	if (id & ID0_S2TS) {
		smmu->features |= ARM_SMMU_FEAT_TRANS_S2;
		dev_notice(smmu->dev, "\tstage 2 translation\n");
	}

	if (id & ID0_NTS) {
		smmu->features |= ARM_SMMU_FEAT_TRANS_NESTED;
		dev_notice(smmu->dev, "\tnested translation\n");
	}

	if (!(smmu->features &
		(ARM_SMMU_FEAT_TRANS_S1 | ARM_SMMU_FEAT_TRANS_S2 |
		 ARM_SMMU_FEAT_TRANS_NESTED))) {
		dev_err(smmu->dev, "\tno translation support!\n");
		return -ENODEV;
	}

	if (id & ID0_CTTW) {
		smmu->features |= ARM_SMMU_FEAT_COHERENT_WALK;
		dev_notice(smmu->dev, "\tcoherent table walk\n");
	}

	if (id & ID0_SMS) {
		u32 smr, sid, mask;

		smmu->features |= ARM_SMMU_FEAT_STREAM_MATCH;
		smmu->num_mapping_groups = (id >> ID0_NUMSMRG_SHIFT) &
					   ID0_NUMSMRG_MASK;
		if (smmu->num_mapping_groups == 0) {
			dev_err(smmu->dev,
				"stream-matching supported, but no SMRs present!\n");
			return -ENODEV;
		}

		smr = SMR_MASK_MASK << SMR_MASK_SHIFT;
		smr |= (SMR_ID_MASK << SMR_ID_SHIFT);
		writel_relaxed(smr, gr0_base + ARM_SMMU_GR0_SMR(0));
		smr = readl_relaxed(gr0_base + ARM_SMMU_GR0_SMR(0));

		mask = (smr >> SMR_MASK_SHIFT) & SMR_MASK_MASK;
		sid = (smr >> SMR_ID_SHIFT) & SMR_ID_MASK;
		if ((mask & sid) != sid) {
			dev_err(smmu->dev,
				"SMR mask bits (0x%x) insufficient for ID field (0x%x)\n",
				mask, sid);
			return -ENODEV;
		}

		dev_notice(smmu->dev,
			   "\tstream matching with %u register groups, mask 0x%x",
			   smmu->num_mapping_groups, mask);
	} else {
		smmu->num_mapping_groups = (id >> ID0_NUMSIDB_SHIFT) &
					   ID0_NUMSIDB_MASK;
	}

	/* ID1 */
	id = readl_relaxed(gr0_base + ARM_SMMU_GR0_ID1);
	smmu->pagesize = (id & ID1_PAGESIZE) ? SZ_64K : SZ_4K;

	/* Check for size mismatch of SMMU address space from mapped region */
	size = 1 <<
		(((id >> ID1_NUMPAGENDXB_SHIFT) & ID1_NUMPAGENDXB_MASK) + 1);
	size *= (smmu->pagesize << 1);
	if (smmu->size != size)
		dev_warn(smmu->dev,
			"SMMU address space size (0x%lx) differs from mapped region size (0x%lx)!\n",
			size, smmu->size);

	smmu->num_s2_context_banks = (id >> ID1_NUMS2CB_SHIFT) &
				      ID1_NUMS2CB_MASK;
	smmu->num_context_banks = (id >> ID1_NUMCB_SHIFT) & ID1_NUMCB_MASK;
	if (smmu->num_s2_context_banks > smmu->num_context_banks) {
		dev_err(smmu->dev, "impossible number of S2 context banks!\n");
		return -ENODEV;
	}
	dev_notice(smmu->dev, "\t%u context banks (%u stage-2 only)\n",
		   smmu->num_context_banks, smmu->num_s2_context_banks);

	/* ID2 */
	id = readl_relaxed(gr0_base + ARM_SMMU_GR0_ID2);
	size = arm_smmu_id_size_to_bits((id >> ID2_IAS_SHIFT) & ID2_IAS_MASK);

	/*
	 * Stage-1 output limited by stage-2 input size due to pgd
	 * allocation (PTRS_PER_PGD).
	 */
	if (smmu->features & ARM_SMMU_FEAT_TRANS_NESTED) {
#ifdef CONFIG_64BIT
<<<<<<< HEAD
	smmu->s1_output_size = min_t(unsigned long, VA_BITS, size);
=======
		smmu->s1_output_size = min_t(unsigned long, VA_BITS, size);
>>>>>>> 9e82bf01
#else
		smmu->s1_output_size = min(32UL, size);
#endif
	} else {
		smmu->s1_output_size = min_t(unsigned long, PHYS_MASK_SHIFT,
					     size);
	}

	/* The stage-2 output mask is also applied for bypass */
	size = arm_smmu_id_size_to_bits((id >> ID2_OAS_SHIFT) & ID2_OAS_MASK);
	smmu->s2_output_size = min_t(unsigned long, PHYS_MASK_SHIFT, size);

	if (smmu->version == 1) {
		smmu->input_size = 32;
	} else {
#ifdef CONFIG_64BIT
		size = (id >> ID2_UBS_SHIFT) & ID2_UBS_MASK;
		size = min(VA_BITS, arm_smmu_id_size_to_bits(size));
#else
		size = 32;
#endif
		smmu->input_size = size;

		if ((PAGE_SIZE == SZ_4K && !(id & ID2_PTFS_4K)) ||
		    (PAGE_SIZE == SZ_64K && !(id & ID2_PTFS_64K)) ||
		    (PAGE_SIZE != SZ_4K && PAGE_SIZE != SZ_64K)) {
			dev_err(smmu->dev, "CPU page size 0x%lx unsupported\n",
				PAGE_SIZE);
			return -ENODEV;
		}
	}

	dev_notice(smmu->dev,
		   "\t%lu-bit VA, %lu-bit IPA, %lu-bit PA\n",
		   smmu->input_size, smmu->s1_output_size,
		   smmu->s2_output_size);
	return 0;
}

static int arm_smmu_device_dt_probe(struct platform_device *pdev)
{
	struct resource *res;
	struct arm_smmu_device *smmu;
	struct device *dev = &pdev->dev;
	struct rb_node *node;
	struct of_phandle_args masterspec;
	int num_irqs, i, err;

	smmu = devm_kzalloc(dev, sizeof(*smmu), GFP_KERNEL);
	if (!smmu) {
		dev_err(dev, "failed to allocate arm_smmu_device\n");
		return -ENOMEM;
	}
	smmu->dev = dev;

	res = platform_get_resource(pdev, IORESOURCE_MEM, 0);
	smmu->base = devm_ioremap_resource(dev, res);
	if (IS_ERR(smmu->base))
		return PTR_ERR(smmu->base);
	smmu->size = resource_size(res);

	if (of_property_read_u32(dev->of_node, "#global-interrupts",
				 &smmu->num_global_irqs)) {
		dev_err(dev, "missing #global-interrupts property\n");
		return -ENODEV;
	}

	num_irqs = 0;
	while ((res = platform_get_resource(pdev, IORESOURCE_IRQ, num_irqs))) {
		num_irqs++;
		if (num_irqs > smmu->num_global_irqs)
			smmu->num_context_irqs++;
	}

	if (!smmu->num_context_irqs) {
		dev_err(dev, "found %d interrupts but expected at least %d\n",
			num_irqs, smmu->num_global_irqs + 1);
		return -ENODEV;
	}

	smmu->irqs = devm_kzalloc(dev, sizeof(*smmu->irqs) * num_irqs,
				  GFP_KERNEL);
	if (!smmu->irqs) {
		dev_err(dev, "failed to allocate %d irqs\n", num_irqs);
		return -ENOMEM;
	}

	for (i = 0; i < num_irqs; ++i) {
		int irq = platform_get_irq(pdev, i);

		if (irq < 0) {
			dev_err(dev, "failed to get irq index %d\n", i);
			return -ENODEV;
		}
		smmu->irqs[i] = irq;
	}

	err = arm_smmu_device_cfg_probe(smmu);
	if (err)
		return err;

	i = 0;
	smmu->masters = RB_ROOT;
	while (!of_parse_phandle_with_args(dev->of_node, "mmu-masters",
					   "#stream-id-cells", i,
					   &masterspec)) {
		err = register_smmu_master(smmu, dev, &masterspec);
		if (err) {
			dev_err(dev, "failed to add master %s\n",
				masterspec.np->name);
			goto out_put_masters;
		}

		i++;
	}
	dev_notice(dev, "registered %d master devices\n", i);

<<<<<<< HEAD
	err = arm_smmu_device_cfg_probe(smmu);
	if (err)
		goto out_put_masters;

=======
>>>>>>> 9e82bf01
	parse_driver_options(smmu);

	if (smmu->version > 1 &&
	    smmu->num_context_banks != smmu->num_context_irqs) {
		dev_err(dev,
			"found only %d context interrupt(s) but %d required\n",
			smmu->num_context_irqs, smmu->num_context_banks);
		err = -ENODEV;
		goto out_put_masters;
	}

	for (i = 0; i < smmu->num_global_irqs; ++i) {
		err = request_irq(smmu->irqs[i],
				  arm_smmu_global_fault,
				  IRQF_SHARED,
				  "arm-smmu global fault",
				  smmu);
		if (err) {
			dev_err(dev, "failed to request global IRQ %d (%u)\n",
				i, smmu->irqs[i]);
			goto out_free_irqs;
		}
	}

	INIT_LIST_HEAD(&smmu->list);
	spin_lock(&arm_smmu_devices_lock);
	list_add(&smmu->list, &arm_smmu_devices);
	spin_unlock(&arm_smmu_devices_lock);

	arm_smmu_device_reset(smmu);
	return 0;

out_free_irqs:
	while (i--)
		free_irq(smmu->irqs[i], smmu);

out_put_masters:
	for (node = rb_first(&smmu->masters); node; node = rb_next(node)) {
		struct arm_smmu_master *master
			= container_of(node, struct arm_smmu_master, node);
		of_node_put(master->of_node);
	}

	return err;
}

static int arm_smmu_device_remove(struct platform_device *pdev)
{
	int i;
	struct device *dev = &pdev->dev;
	struct arm_smmu_device *curr, *smmu = NULL;
	struct rb_node *node;

	spin_lock(&arm_smmu_devices_lock);
	list_for_each_entry(curr, &arm_smmu_devices, list) {
		if (curr->dev == dev) {
			smmu = curr;
			list_del(&smmu->list);
			break;
		}
	}
	spin_unlock(&arm_smmu_devices_lock);

	if (!smmu)
		return -ENODEV;

	for (node = rb_first(&smmu->masters); node; node = rb_next(node)) {
		struct arm_smmu_master *master
			= container_of(node, struct arm_smmu_master, node);
		of_node_put(master->of_node);
	}

	if (!bitmap_empty(smmu->context_map, ARM_SMMU_MAX_CBS))
		dev_err(dev, "removing device with active domains!\n");

	for (i = 0; i < smmu->num_global_irqs; ++i)
		free_irq(smmu->irqs[i], smmu);

	/* Turn the thing off */
	writel(sCR0_CLIENTPD, ARM_SMMU_GR0_NS(smmu) + ARM_SMMU_GR0_sCR0);
	return 0;
}

#ifdef CONFIG_OF
static struct of_device_id arm_smmu_of_match[] = {
	{ .compatible = "arm,smmu-v1", },
	{ .compatible = "arm,smmu-v2", },
	{ .compatible = "arm,mmu-400", },
	{ .compatible = "arm,mmu-500", },
	{ },
};
MODULE_DEVICE_TABLE(of, arm_smmu_of_match);
#endif

static struct platform_driver arm_smmu_driver = {
	.driver	= {
		.owner		= THIS_MODULE,
		.name		= "arm-smmu",
		.of_match_table	= of_match_ptr(arm_smmu_of_match),
	},
	.probe	= arm_smmu_device_dt_probe,
	.remove	= arm_smmu_device_remove,
};

static int __init arm_smmu_init(void)
{
	int ret;

	ret = platform_driver_register(&arm_smmu_driver);
	if (ret)
		return ret;

	/* Oh, for a proper bus abstraction */
	if (!iommu_present(&platform_bus_type))
		bus_set_iommu(&platform_bus_type, &arm_smmu_ops);

#ifdef CONFIG_ARM_AMBA
	if (!iommu_present(&amba_bustype))
		bus_set_iommu(&amba_bustype, &arm_smmu_ops);
#endif

#ifdef CONFIG_PCI
	if (!iommu_present(&pci_bus_type))
		bus_set_iommu(&pci_bus_type, &arm_smmu_ops);
#endif

	return 0;
}

static void __exit arm_smmu_exit(void)
{
	return platform_driver_unregister(&arm_smmu_driver);
}

subsys_initcall(arm_smmu_init);
module_exit(arm_smmu_exit);

MODULE_DESCRIPTION("IOMMU API for ARM architected SMMU implementations");
MODULE_AUTHOR("Will Deacon <will.deacon@arm.com>");
MODULE_LICENSE("GPL v2");<|MERGE_RESOLUTION|>--- conflicted
+++ resolved
@@ -526,13 +526,8 @@
 	master->of_node			= masterspec->np;
 	master->cfg.num_streamids	= masterspec->args_count;
 
-<<<<<<< HEAD
-	for (i = 0; i < master->cfg.num_streamids; ++i)
-		master->cfg.streamids[i] = masterspec->args[i];
-=======
 	for (i = 0; i < master->cfg.num_streamids; ++i) {
 		u16 streamid = masterspec->args[i];
->>>>>>> 9e82bf01
 
 		if (!(smmu->features & ARM_SMMU_FEAT_STREAM_MATCH) &&
 		     (streamid >= smmu->num_mapping_groups)) {
@@ -893,13 +888,10 @@
 	unsigned long flags;
 	struct arm_smmu_domain *smmu_domain = domain->priv;
 	struct arm_smmu_cfg *cfg = &smmu_domain->cfg;
-<<<<<<< HEAD
-=======
 
 	spin_lock_irqsave(&smmu_domain->lock, flags);
 	if (smmu_domain->smmu)
 		goto out_unlock;
->>>>>>> 9e82bf01
 
 	if (smmu->features & ARM_SMMU_FEAT_TRANS_NESTED) {
 		/*
@@ -929,13 +921,10 @@
 		cfg->irptndx = cfg->cbndx;
 	}
 
-<<<<<<< HEAD
-=======
 	ACCESS_ONCE(smmu_domain->smmu) = smmu;
 	arm_smmu_init_context_bank(smmu_domain);
 	spin_unlock_irqrestore(&smmu_domain->lock, flags);
 
->>>>>>> 9e82bf01
 	irq = smmu->irqs[smmu->num_global_irqs + cfg->irptndx];
 	ret = request_irq(irq, arm_smmu_context_fault, IRQF_SHARED,
 			  "arm-smmu-context-fault", domain);
@@ -943,24 +932,12 @@
 		dev_err(smmu->dev, "failed to request context IRQ %d (%u)\n",
 			cfg->irptndx, irq);
 		cfg->irptndx = INVALID_IRPTNDX;
-<<<<<<< HEAD
-		goto out_free_context;
-	}
-
-	smmu_domain->smmu = smmu;
-	arm_smmu_init_context_bank(smmu_domain);
-	return 0;
-
-out_free_context:
-	__arm_smmu_free_bitmap(smmu->context_map, cfg->cbndx);
-=======
 	}
 
 	return 0;
 
 out_unlock:
 	spin_unlock_irqrestore(&smmu_domain->lock, flags);
->>>>>>> 9e82bf01
 	return ret;
 }
 
@@ -1020,10 +997,6 @@
 {
 	pgtable_t table = pmd_pgtable(*pmd);
 
-<<<<<<< HEAD
-	pgtable_page_dtor(table);
-=======
->>>>>>> 9e82bf01
 	__free_page(table);
 }
 
@@ -1155,12 +1128,9 @@
 	int i;
 	void __iomem *gr0_base = ARM_SMMU_GR0(smmu);
 	struct arm_smmu_smr *smrs = cfg->smrs;
-<<<<<<< HEAD
-=======
 
 	if (!smrs)
 		return;
->>>>>>> 9e82bf01
 
 	/* Invalidate the SMRs before freeing back to the allocator */
 	for (i = 0; i < cfg->num_streamids; ++i) {
@@ -1174,23 +1144,6 @@
 	kfree(smrs);
 }
 
-<<<<<<< HEAD
-static void arm_smmu_bypass_stream_mapping(struct arm_smmu_device *smmu,
-					   struct arm_smmu_master_cfg *cfg)
-{
-	int i;
-	void __iomem *gr0_base = ARM_SMMU_GR0(smmu);
-
-	for (i = 0; i < cfg->num_streamids; ++i) {
-		u16 sid = cfg->streamids[i];
-
-		writel_relaxed(S2CR_TYPE_BYPASS,
-			       gr0_base + ARM_SMMU_GR0_S2CR(sid));
-	}
-}
-
-=======
->>>>>>> 9e82bf01
 static int arm_smmu_domain_add_master(struct arm_smmu_domain *smmu_domain,
 				      struct arm_smmu_master_cfg *cfg)
 {
@@ -1217,21 +1170,14 @@
 static void arm_smmu_domain_remove_master(struct arm_smmu_domain *smmu_domain,
 					  struct arm_smmu_master_cfg *cfg)
 {
-<<<<<<< HEAD
-	struct arm_smmu_device *smmu = smmu_domain->smmu;
-=======
 	int i;
 	struct arm_smmu_device *smmu = smmu_domain->smmu;
 	void __iomem *gr0_base = ARM_SMMU_GR0(smmu);
->>>>>>> 9e82bf01
 
 	/*
 	 * We *must* clear the S2CR first, because freeing the SMR means
 	 * that it can be re-allocated immediately.
 	 */
-<<<<<<< HEAD
-	arm_smmu_bypass_stream_mapping(smmu, cfg);
-=======
 	for (i = 0; i < cfg->num_streamids; ++i) {
 		u32 idx = cfg->smrs ? cfg->smrs[i].idx : cfg->streamids[i];
 
@@ -1239,7 +1185,6 @@
 			       gr0_base + ARM_SMMU_GR0_S2CR(idx));
 	}
 
->>>>>>> 9e82bf01
 	arm_smmu_master_free_smrs(smmu, cfg);
 }
 
@@ -1247,14 +1192,8 @@
 {
 	int ret;
 	struct arm_smmu_domain *smmu_domain = domain->priv;
-<<<<<<< HEAD
-	struct arm_smmu_device *smmu;
-	struct arm_smmu_master_cfg *cfg;
-	unsigned long flags;
-=======
 	struct arm_smmu_device *smmu, *dom_smmu;
 	struct arm_smmu_master_cfg *cfg;
->>>>>>> 9e82bf01
 
 	smmu = dev_get_master_dev(dev)->archdata.iommu;
 	if (!smmu) {
@@ -1266,20 +1205,6 @@
 	 * Sanity check the domain. We don't support domains across
 	 * different SMMUs.
 	 */
-<<<<<<< HEAD
-	spin_lock_irqsave(&smmu_domain->lock, flags);
-	if (!smmu_domain->smmu) {
-		/* Now that we have a master, we can finalise the domain */
-		ret = arm_smmu_init_domain_context(domain, smmu);
-		if (IS_ERR_VALUE(ret))
-			goto err_unlock;
-	} else if (smmu_domain->smmu != smmu) {
-		dev_err(dev,
-			"cannot attach to SMMU %s whilst already attached to domain on SMMU %s\n",
-			dev_name(smmu_domain->smmu->dev),
-			dev_name(smmu->dev));
-		goto err_unlock;
-=======
 	dom_smmu = ACCESS_ONCE(smmu_domain->smmu);
 	if (!dom_smmu) {
 		/* Now that we have a master, we can finalise the domain */
@@ -1295,7 +1220,6 @@
 			"cannot attach to SMMU %s whilst already attached to domain on SMMU %s\n",
 			dev_name(smmu_domain->smmu->dev), dev_name(smmu->dev));
 		return -EINVAL;
->>>>>>> 9e82bf01
 	}
 
 	/* Looks ok, so add the device to the domain */
@@ -1304,13 +1228,6 @@
 		return -ENODEV;
 
 	return arm_smmu_domain_add_master(smmu_domain, cfg);
-<<<<<<< HEAD
-
-err_unlock:
-	spin_unlock_irqrestore(&smmu_domain->lock, flags);
-	return ret;
-=======
->>>>>>> 9e82bf01
 }
 
 static void arm_smmu_detach_dev(struct iommu_domain *domain, struct device *dev)
@@ -1720,11 +1637,7 @@
 
 	/* Mark all SMRn as invalid and all S2CRn as bypass */
 	for (i = 0; i < smmu->num_mapping_groups; ++i) {
-<<<<<<< HEAD
-		writel_relaxed(~SMR_VALID, gr0_base + ARM_SMMU_GR0_SMR(i));
-=======
 		writel_relaxed(0, gr0_base + ARM_SMMU_GR0_SMR(i));
->>>>>>> 9e82bf01
 		writel_relaxed(S2CR_TYPE_BYPASS,
 			gr0_base + ARM_SMMU_GR0_S2CR(i));
 	}
@@ -1897,11 +1810,7 @@
 	 */
 	if (smmu->features & ARM_SMMU_FEAT_TRANS_NESTED) {
 #ifdef CONFIG_64BIT
-<<<<<<< HEAD
-	smmu->s1_output_size = min_t(unsigned long, VA_BITS, size);
-=======
 		smmu->s1_output_size = min_t(unsigned long, VA_BITS, size);
->>>>>>> 9e82bf01
 #else
 		smmu->s1_output_size = min(32UL, size);
 #endif
@@ -2019,13 +1928,6 @@
 	}
 	dev_notice(dev, "registered %d master devices\n", i);
 
-<<<<<<< HEAD
-	err = arm_smmu_device_cfg_probe(smmu);
-	if (err)
-		goto out_put_masters;
-
-=======
->>>>>>> 9e82bf01
 	parse_driver_options(smmu);
 
 	if (smmu->version > 1 &&
