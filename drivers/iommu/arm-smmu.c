--- conflicted
+++ resolved
@@ -1519,8 +1519,6 @@
 
 	if (using_legacy_binding) {
 		ret = arm_smmu_register_legacy_master(dev, &smmu);
-<<<<<<< HEAD
-=======
 
 		/*
 		 * If dev->iommu_fwspec is initally NULL, arm_smmu_register_legacy_master()
@@ -1528,7 +1526,6 @@
 		 * later use.
 		 */
 		fwspec = dev->iommu_fwspec;
->>>>>>> edd03602
 		if (ret)
 			goto out_free;
 	} else if (fwspec && fwspec->ops == &arm_smmu_ops) {
