/*
 * Copyright © 2006-2010 Intel Corporation
 * Copyright (c) 2006 Dave Airlie <airlied@linux.ie>
 *
 * Permission is hereby granted, free of charge, to any person obtaining a
 * copy of this software and associated documentation files (the "Software"),
 * to deal in the Software without restriction, including without limitation
 * the rights to use, copy, modify, merge, publish, distribute, sublicense,
 * and/or sell copies of the Software, and to permit persons to whom the
 * Software is furnished to do so, subject to the following conditions:
 *
 * The above copyright notice and this permission notice (including the next
 * paragraph) shall be included in all copies or substantial portions of the
 * Software.
 *
 * THE SOFTWARE IS PROVIDED "AS IS", WITHOUT WARRANTY OF ANY KIND, EXPRESS OR
 * IMPLIED, INCLUDING BUT NOT LIMITED TO THE WARRANTIES OF MERCHANTABILITY,
 * FITNESS FOR A PARTICULAR PURPOSE AND NONINFRINGEMENT.  IN NO EVENT SHALL
 * THE AUTHORS OR COPYRIGHT HOLDERS BE LIABLE FOR ANY CLAIM, DAMAGES OR OTHER
 * LIABILITY, WHETHER IN AN ACTION OF CONTRACT, TORT OR OTHERWISE, ARISING
 * FROM, OUT OF OR IN CONNECTION WITH THE SOFTWARE OR THE USE OR OTHER
 * DEALINGS IN THE SOFTWARE.
 *
 * Authors:
 *	Eric Anholt <eric@anholt.net>
 *      Dave Airlie <airlied@linux.ie>
 *      Jesse Barnes <jesse.barnes@intel.com>
 *      Chris Wilson <chris@chris-wilson.co.uk>
 */

#define pr_fmt(fmt) KBUILD_MODNAME ": " fmt

#include <linux/moduleparam.h>
#include "intel_drv.h"

#define PCI_LBPC 0xf4 /* legacy/combination backlight modes */

void
intel_fixed_panel_mode(struct drm_display_mode *fixed_mode,
		       struct drm_display_mode *adjusted_mode)
{
	adjusted_mode->hdisplay = fixed_mode->hdisplay;
	adjusted_mode->hsync_start = fixed_mode->hsync_start;
	adjusted_mode->hsync_end = fixed_mode->hsync_end;
	adjusted_mode->htotal = fixed_mode->htotal;

	adjusted_mode->vdisplay = fixed_mode->vdisplay;
	adjusted_mode->vsync_start = fixed_mode->vsync_start;
	adjusted_mode->vsync_end = fixed_mode->vsync_end;
	adjusted_mode->vtotal = fixed_mode->vtotal;

	adjusted_mode->clock = fixed_mode->clock;
}

/* adjusted_mode has been preset to be the panel's fixed mode */
void
intel_pch_panel_fitting(struct drm_device *dev,
			int fitting_mode,
			const struct drm_display_mode *mode,
			struct drm_display_mode *adjusted_mode)
{
	struct drm_i915_private *dev_priv = dev->dev_private;
	int x, y, width, height;

	x = y = width = height = 0;

	/* Native modes don't need fitting */
	if (adjusted_mode->hdisplay == mode->hdisplay &&
	    adjusted_mode->vdisplay == mode->vdisplay)
		goto done;

	switch (fitting_mode) {
	case DRM_MODE_SCALE_CENTER:
		width = mode->hdisplay;
		height = mode->vdisplay;
		x = (adjusted_mode->hdisplay - width + 1)/2;
		y = (adjusted_mode->vdisplay - height + 1)/2;
		break;

	case DRM_MODE_SCALE_ASPECT:
		/* Scale but preserve the aspect ratio */
		{
			u32 scaled_width = adjusted_mode->hdisplay * mode->vdisplay;
			u32 scaled_height = mode->hdisplay * adjusted_mode->vdisplay;
			if (scaled_width > scaled_height) { /* pillar */
				width = scaled_height / mode->vdisplay;
				if (width & 1)
					width++;
				x = (adjusted_mode->hdisplay - width + 1) / 2;
				y = 0;
				height = adjusted_mode->vdisplay;
			} else if (scaled_width < scaled_height) { /* letter */
				height = scaled_width / mode->hdisplay;
				if (height & 1)
				    height++;
				y = (adjusted_mode->vdisplay - height + 1) / 2;
				x = 0;
				width = adjusted_mode->hdisplay;
			} else {
				x = y = 0;
				width = adjusted_mode->hdisplay;
				height = adjusted_mode->vdisplay;
			}
		}
		break;

	default:
	case DRM_MODE_SCALE_FULLSCREEN:
		x = y = 0;
		width = adjusted_mode->hdisplay;
		height = adjusted_mode->vdisplay;
		break;
	}

done:
	dev_priv->pch_pf_pos = (x << 16) | y;
	dev_priv->pch_pf_size = (width << 16) | height;
}

static int is_backlight_combination_mode(struct drm_device *dev)
{
	struct drm_i915_private *dev_priv = dev->dev_private;

	if (INTEL_INFO(dev)->gen >= 4)
		return I915_READ(BLC_PWM_CTL2) & BLM_COMBINATION_MODE;

	if (IS_GEN2(dev))
		return I915_READ(BLC_PWM_CTL) & BLM_LEGACY_MODE;

	return 0;
}

static u32 i915_read_blc_pwm_ctl(struct drm_device *dev)
{
	struct drm_i915_private *dev_priv = dev->dev_private;
	u32 val;

	/* Restore the CTL value if it lost, e.g. GPU reset */

	if (HAS_PCH_SPLIT(dev_priv->dev)) {
		val = I915_READ(BLC_PWM_PCH_CTL2);
		if (dev_priv->regfile.saveBLC_PWM_CTL2 == 0) {
			dev_priv->regfile.saveBLC_PWM_CTL2 = val;
		} else if (val == 0) {
			val = dev_priv->regfile.saveBLC_PWM_CTL2;
			I915_WRITE(BLC_PWM_PCH_CTL2, val);
		}
	} else {
		val = I915_READ(BLC_PWM_CTL);
		if (dev_priv->regfile.saveBLC_PWM_CTL == 0) {
			dev_priv->regfile.saveBLC_PWM_CTL = val;
			if (INTEL_INFO(dev)->gen >= 4)
				dev_priv->regfile.saveBLC_PWM_CTL2 =
					I915_READ(BLC_PWM_CTL2);
		} else if (val == 0) {
			val = dev_priv->regfile.saveBLC_PWM_CTL;
			I915_WRITE(BLC_PWM_CTL, val);
			if (INTEL_INFO(dev)->gen >= 4)
				I915_WRITE(BLC_PWM_CTL2,
					   dev_priv->regfile.saveBLC_PWM_CTL2);
		}
	}

	return val;
}

static u32 _intel_panel_get_max_backlight(struct drm_device *dev)
{
	u32 max;

	max = i915_read_blc_pwm_ctl(dev);

	if (HAS_PCH_SPLIT(dev)) {
		max >>= 16;
	} else {
		if (INTEL_INFO(dev)->gen < 4)
			max >>= 17;
		else
			max >>= 16;

		if (is_backlight_combination_mode(dev))
			max *= 0xff;
	}

	return max;
}

u32 intel_panel_get_max_backlight(struct drm_device *dev)
{
	u32 max;

	max = _intel_panel_get_max_backlight(dev);
	if (max == 0) {
		/* XXX add code here to query mode clock or hardware clock
		 * and program max PWM appropriately.
		 */
		pr_warn_once("fixme: max PWM is zero\n");
		return 1;
	}

	DRM_DEBUG_DRIVER("max backlight PWM = %d\n", max);
	return max;
}

static int i915_panel_invert_brightness;
MODULE_PARM_DESC(invert_brightness, "Invert backlight brightness "
	"(-1 force normal, 0 machine defaults, 1 force inversion), please "
	"report PCI device ID, subsystem vendor and subsystem device ID "
	"to dri-devel@lists.freedesktop.org, if your machine needs it. "
	"It will then be included in an upcoming module version.");
module_param_named(invert_brightness, i915_panel_invert_brightness, int, 0600);
static u32 intel_panel_compute_brightness(struct drm_device *dev, u32 val)
{
	struct drm_i915_private *dev_priv = dev->dev_private;

	if (i915_panel_invert_brightness < 0)
		return val;

	if (i915_panel_invert_brightness > 0 ||
	    dev_priv->quirks & QUIRK_INVERT_BRIGHTNESS)
		return intel_panel_get_max_backlight(dev) - val;

	return val;
}

static u32 intel_panel_get_backlight(struct drm_device *dev)
{
	struct drm_i915_private *dev_priv = dev->dev_private;
	u32 val;

	if (HAS_PCH_SPLIT(dev)) {
		val = I915_READ(BLC_PWM_CPU_CTL) & BACKLIGHT_DUTY_CYCLE_MASK;
	} else {
		val = I915_READ(BLC_PWM_CTL) & BACKLIGHT_DUTY_CYCLE_MASK;
		if (INTEL_INFO(dev)->gen < 4)
			val >>= 1;

		if (is_backlight_combination_mode(dev)) {
			u8 lbpc;

			pci_read_config_byte(dev->pdev, PCI_LBPC, &lbpc);
			val *= lbpc;
		}
	}

	val = intel_panel_compute_brightness(dev, val);
	DRM_DEBUG_DRIVER("get backlight PWM = %d\n", val);
	return val;
}

static void intel_pch_panel_set_backlight(struct drm_device *dev, u32 level)
{
	struct drm_i915_private *dev_priv = dev->dev_private;
	u32 val = I915_READ(BLC_PWM_CPU_CTL) & ~BACKLIGHT_DUTY_CYCLE_MASK;
	I915_WRITE(BLC_PWM_CPU_CTL, val | level);
}

static void intel_panel_actually_set_backlight(struct drm_device *dev, u32 level)
{
	struct drm_i915_private *dev_priv = dev->dev_private;
	u32 tmp;

	DRM_DEBUG_DRIVER("set backlight PWM = %d\n", level);
	level = intel_panel_compute_brightness(dev, level);

	if (HAS_PCH_SPLIT(dev))
		return intel_pch_panel_set_backlight(dev, level);

	if (is_backlight_combination_mode(dev)) {
		u32 max = intel_panel_get_max_backlight(dev);
		u8 lbpc;

		lbpc = level * 0xfe / max + 1;
		level /= lbpc;
		pci_write_config_byte(dev->pdev, PCI_LBPC, lbpc);
	}

	tmp = I915_READ(BLC_PWM_CTL);
	if (INTEL_INFO(dev)->gen < 4)
		level <<= 1;
	tmp &= ~BACKLIGHT_DUTY_CYCLE_MASK;
	I915_WRITE(BLC_PWM_CTL, tmp | level);
}

void intel_panel_set_backlight(struct drm_device *dev, u32 level)
{
	struct drm_i915_private *dev_priv = dev->dev_private;

	dev_priv->backlight.level = level;
	if (dev_priv->backlight.device)
		dev_priv->backlight.device->props.brightness = level;

	if (dev_priv->backlight.enabled)
		intel_panel_actually_set_backlight(dev, level);
}

void intel_panel_disable_backlight(struct drm_device *dev)
{
	struct drm_i915_private *dev_priv = dev->dev_private;

	dev_priv->backlight.enabled = false;
	intel_panel_actually_set_backlight(dev, 0);

	if (INTEL_INFO(dev)->gen >= 4) {
		uint32_t reg, tmp;

		reg = HAS_PCH_SPLIT(dev) ? BLC_PWM_CPU_CTL2 : BLC_PWM_CTL2;

		I915_WRITE(reg, I915_READ(reg) & ~BLM_PWM_ENABLE);

		if (HAS_PCH_SPLIT(dev)) {
			tmp = I915_READ(BLC_PWM_PCH_CTL1);
			tmp &= ~BLM_PCH_PWM_ENABLE;
			I915_WRITE(BLC_PWM_PCH_CTL1, tmp);
		}
	}
}

void intel_panel_enable_backlight(struct drm_device *dev,
				  enum pipe pipe)
{
	struct drm_i915_private *dev_priv = dev->dev_private;

	if (dev_priv->backlight.level == 0) {
		dev_priv->backlight.level = intel_panel_get_max_backlight(dev);
		if (dev_priv->backlight.device)
			dev_priv->backlight.device->props.brightness =
				dev_priv->backlight.level;
	}

<<<<<<< HEAD
	dev_priv->backlight.enabled = true;
	intel_panel_actually_set_backlight(dev, dev_priv->backlight.level);

=======
>>>>>>> 07961ac7
	if (INTEL_INFO(dev)->gen >= 4) {
		uint32_t reg, tmp;

		reg = HAS_PCH_SPLIT(dev) ? BLC_PWM_CPU_CTL2 : BLC_PWM_CTL2;


		tmp = I915_READ(reg);

		/* Note that this can also get called through dpms changes. And
		 * we don't track the backlight dpms state, hence check whether
		 * we have to do anything first. */
		if (tmp & BLM_PWM_ENABLE)
			goto set_level;

		if (INTEL_INFO(dev)->num_pipes == 3)
			tmp &= ~BLM_PIPE_SELECT_IVB;
		else
			tmp &= ~BLM_PIPE_SELECT;

		tmp |= BLM_PIPE(pipe);
		tmp &= ~BLM_PWM_ENABLE;

		I915_WRITE(reg, tmp);
		POSTING_READ(reg);
		I915_WRITE(reg, tmp | BLM_PWM_ENABLE);

		if (HAS_PCH_SPLIT(dev)) {
			tmp = I915_READ(BLC_PWM_PCH_CTL1);
			tmp |= BLM_PCH_PWM_ENABLE;
			tmp &= ~BLM_PCH_OVERRIDE_ENABLE;
			I915_WRITE(BLC_PWM_PCH_CTL1, tmp);
		}
	}

set_level:
	/* Call below after setting BLC_PWM_CPU_CTL2 and BLC_PWM_PCH_CTL1.
	 * BLC_PWM_CPU_CTL may be cleared to zero automatically when these
	 * registers are set.
	 */
<<<<<<< HEAD
	if (!intel_panel_get_backlight(dev))
		intel_panel_actually_set_backlight(dev, dev_priv->backlight.level);
=======
	dev_priv->backlight_enabled = true;
	intel_panel_actually_set_backlight(dev, dev_priv->backlight_level);
>>>>>>> 07961ac7
}

static void intel_panel_init_backlight(struct drm_device *dev)
{
	struct drm_i915_private *dev_priv = dev->dev_private;

	dev_priv->backlight.level = intel_panel_get_backlight(dev);
	dev_priv->backlight.enabled = dev_priv->backlight.level != 0;
}

enum drm_connector_status
intel_panel_detect(struct drm_device *dev)
{
	struct drm_i915_private *dev_priv = dev->dev_private;

	/* Assume that the BIOS does not lie through the OpRegion... */
	if (!i915_panel_ignore_lid && dev_priv->opregion.lid_state) {
		return ioread32(dev_priv->opregion.lid_state) & 0x1 ?
			connector_status_connected :
			connector_status_disconnected;
	}

	switch (i915_panel_ignore_lid) {
	case -2:
		return connector_status_connected;
	case -1:
		return connector_status_disconnected;
	default:
		return connector_status_unknown;
	}
}

#ifdef CONFIG_BACKLIGHT_CLASS_DEVICE
static int intel_panel_update_status(struct backlight_device *bd)
{
	struct drm_device *dev = bl_get_data(bd);
	intel_panel_set_backlight(dev, bd->props.brightness);
	return 0;
}

static int intel_panel_get_brightness(struct backlight_device *bd)
{
	struct drm_device *dev = bl_get_data(bd);
	return intel_panel_get_backlight(dev);
}

static const struct backlight_ops intel_panel_bl_ops = {
	.update_status = intel_panel_update_status,
	.get_brightness = intel_panel_get_brightness,
};

int intel_panel_setup_backlight(struct drm_connector *connector)
{
	struct drm_device *dev = connector->dev;
	struct drm_i915_private *dev_priv = dev->dev_private;
	struct backlight_properties props;

	intel_panel_init_backlight(dev);

	memset(&props, 0, sizeof(props));
	props.type = BACKLIGHT_RAW;
	props.brightness = dev_priv->backlight.level;
	props.max_brightness = _intel_panel_get_max_backlight(dev);
	if (props.max_brightness == 0) {
		DRM_DEBUG_DRIVER("Failed to get maximum backlight value\n");
		return -ENODEV;
	}
	dev_priv->backlight.device =
		backlight_device_register("intel_backlight",
					  &connector->kdev, dev,
					  &intel_panel_bl_ops, &props);

	if (IS_ERR(dev_priv->backlight.device)) {
		DRM_ERROR("Failed to register backlight: %ld\n",
			  PTR_ERR(dev_priv->backlight.device));
		dev_priv->backlight.device = NULL;
		return -ENODEV;
	}
	return 0;
}

void intel_panel_destroy_backlight(struct drm_device *dev)
{
	struct drm_i915_private *dev_priv = dev->dev_private;
	if (dev_priv->backlight.device)
		backlight_device_unregister(dev_priv->backlight.device);
}
#else
int intel_panel_setup_backlight(struct drm_connector *connector)
{
	intel_panel_init_backlight(connector->dev);
	return 0;
}

void intel_panel_destroy_backlight(struct drm_device *dev)
{
	return;
}
#endif

int intel_panel_init(struct intel_panel *panel,
		     struct drm_display_mode *fixed_mode)
{
	panel->fixed_mode = fixed_mode;

	return 0;
}

void intel_panel_fini(struct intel_panel *panel)
{
	struct intel_connector *intel_connector =
		container_of(panel, struct intel_connector, panel);

	if (panel->fixed_mode)
		drm_mode_destroy(intel_connector->base.dev, panel->fixed_mode);
}<|MERGE_RESOLUTION|>--- conflicted
+++ resolved
@@ -328,12 +328,6 @@
 				dev_priv->backlight.level;
 	}
 
-<<<<<<< HEAD
-	dev_priv->backlight.enabled = true;
-	intel_panel_actually_set_backlight(dev, dev_priv->backlight.level);
-
-=======
->>>>>>> 07961ac7
 	if (INTEL_INFO(dev)->gen >= 4) {
 		uint32_t reg, tmp;
 
@@ -373,13 +367,8 @@
 	 * BLC_PWM_CPU_CTL may be cleared to zero automatically when these
 	 * registers are set.
 	 */
-<<<<<<< HEAD
-	if (!intel_panel_get_backlight(dev))
-		intel_panel_actually_set_backlight(dev, dev_priv->backlight.level);
-=======
-	dev_priv->backlight_enabled = true;
-	intel_panel_actually_set_backlight(dev, dev_priv->backlight_level);
->>>>>>> 07961ac7
+	dev_priv->backlight.enabled = true;
+	intel_panel_actually_set_backlight(dev, dev_priv->backlight.level);
 }
 
 static void intel_panel_init_backlight(struct drm_device *dev)
