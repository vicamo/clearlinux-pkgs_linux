/*
 * Copyright (c) 2017 Mellanox Technologies. All rights reserved.
 *
 * This software is available to you under a choice of one of two
 * licenses.  You may choose to be licensed under the terms of the GNU
 * General Public License (GPL) Version 2, available from the file
 * COPYING in the main directory of this source tree, or the
 * OpenIB.org BSD license below:
 *
 *     Redistribution and use in source and binary forms, with or
 *     without modification, are permitted provided that the following
 *     conditions are met:
 *
 *      - Redistributions of source code must retain the above
 *        copyright notice, this list of conditions and the following
 *        disclaimer.
 *
 *      - Redistributions in binary form must reproduce the above
 *        copyright notice, this list of conditions and the following
 *        disclaimer in the documentation and/or other materials
 *        provided with the distribution.
 *
 * THE SOFTWARE IS PROVIDED "AS IS", WITHOUT WARRANTY OF ANY KIND,
 * EXPRESS OR IMPLIED, INCLUDING BUT NOT LIMITED TO THE WARRANTIES OF
 * MERCHANTABILITY, FITNESS FOR A PARTICULAR PURPOSE AND
 * NONINFRINGEMENT. IN NO EVENT SHALL THE AUTHORS OR COPYRIGHT HOLDERS
 * BE LIABLE FOR ANY CLAIM, DAMAGES OR OTHER LIABILITY, WHETHER IN AN
 * ACTION OF CONTRACT, TORT OR OTHERWISE, ARISING FROM, OUT OF OR IN
 * CONNECTION WITH THE SOFTWARE OR THE USE OR OTHER DEALINGS IN THE
 * SOFTWARE.
 *
 */

#include <crypto/aead.h>
#include <net/xfrm.h>
#include <net/esp.h>
#include "accel/ipsec_offload.h"
#include "en_accel/ipsec_rxtx.h"
#include "en_accel/ipsec.h"
#include "accel/accel.h"
#include "en.h"

enum {
	MLX5E_IPSEC_RX_SYNDROME_DECRYPTED = 0x11,
	MLX5E_IPSEC_RX_SYNDROME_AUTH_FAILED = 0x12,
	MLX5E_IPSEC_RX_SYNDROME_BAD_PROTO = 0x17,
};

struct mlx5e_ipsec_rx_metadata {
	unsigned char   nexthdr;
	__be32		sa_handle;
} __packed;

enum {
	MLX5E_IPSEC_TX_SYNDROME_OFFLOAD = 0x8,
	MLX5E_IPSEC_TX_SYNDROME_OFFLOAD_WITH_LSO_TCP = 0x9,
};

struct mlx5e_ipsec_tx_metadata {
	__be16 mss_inv;         /* 1/MSS in 16bit fixed point, only for LSO */
	__be16 seq;             /* LSBs of the first TCP seq, only for LSO */
	u8     esp_next_proto;  /* Next protocol of ESP */
} __packed;

struct mlx5e_ipsec_metadata {
	unsigned char syndrome;
	union {
		unsigned char raw[5];
		/* from FPGA to host, on successful decrypt */
		struct mlx5e_ipsec_rx_metadata rx;
		/* from host to FPGA */
		struct mlx5e_ipsec_tx_metadata tx;
	} __packed content;
	/* packet type ID field	*/
	__be16 ethertype;
} __packed;

#define MAX_LSO_MSS 2048

/* Pre-calculated (Q0.16) fixed-point inverse 1/x function */
static __be16 mlx5e_ipsec_inverse_table[MAX_LSO_MSS];

static inline __be16 mlx5e_ipsec_mss_inv(struct sk_buff *skb)
{
	return mlx5e_ipsec_inverse_table[skb_shinfo(skb)->gso_size];
}

static struct mlx5e_ipsec_metadata *mlx5e_ipsec_add_metadata(struct sk_buff *skb)
{
	struct mlx5e_ipsec_metadata *mdata;
	struct ethhdr *eth;

	if (unlikely(skb_cow_head(skb, sizeof(*mdata))))
		return ERR_PTR(-ENOMEM);

	eth = (struct ethhdr *)skb_push(skb, sizeof(*mdata));
	skb->mac_header -= sizeof(*mdata);
	mdata = (struct mlx5e_ipsec_metadata *)(eth + 1);

	memmove(skb->data, skb->data + sizeof(*mdata),
		2 * ETH_ALEN);

	eth->h_proto = cpu_to_be16(MLX5E_METADATA_ETHER_TYPE);

	memset(mdata->content.raw, 0, sizeof(mdata->content.raw));
	return mdata;
}

static int mlx5e_ipsec_remove_trailer(struct sk_buff *skb, struct xfrm_state *x)
{
	unsigned int alen = crypto_aead_authsize(x->data);
	struct ipv6hdr *ipv6hdr = ipv6_hdr(skb);
	struct iphdr *ipv4hdr = ip_hdr(skb);
	unsigned int trailer_len;
	u8 plen;
	int ret;

	ret = skb_copy_bits(skb, skb->len - alen - 2, &plen, 1);
	if (unlikely(ret))
		return ret;

	trailer_len = alen + plen + 2;

	pskb_trim(skb, skb->len - trailer_len);
	if (skb->protocol == htons(ETH_P_IP)) {
		ipv4hdr->tot_len = htons(ntohs(ipv4hdr->tot_len) - trailer_len);
		ip_send_check(ipv4hdr);
	} else {
		ipv6hdr->payload_len = htons(ntohs(ipv6hdr->payload_len) -
					     trailer_len);
	}
	return 0;
}

static void mlx5e_ipsec_set_swp(struct sk_buff *skb,
				struct mlx5_wqe_eth_seg *eseg, u8 mode,
				struct xfrm_offload *xo)
{
	/* Tunnel Mode:
	 * SWP:      OutL3       InL3  InL4
	 * Pkt: MAC  IP     ESP  IP    L4
	 *
	 * Transport Mode:
	 * SWP:      OutL3       OutL4
	 * Pkt: MAC  IP     ESP  L4
	 *
	 * Tunnel(VXLAN TCP/UDP) over Transport Mode
	 * SWP:      OutL3                   InL3  InL4
	 * Pkt: MAC  IP     ESP  UDP  VXLAN  IP    L4
	 */

	/* Shared settings */
	eseg->swp_outer_l3_offset = skb_network_offset(skb) / 2;
	if (skb->protocol == htons(ETH_P_IPV6))
		eseg->swp_flags |= MLX5_ETH_WQE_SWP_OUTER_L3_IPV6;

	/* Tunnel mode */
	if (mode == XFRM_MODE_TUNNEL) {
		eseg->swp_inner_l3_offset = skb_inner_network_offset(skb) / 2;
		eseg->swp_inner_l4_offset = skb_inner_transport_offset(skb) / 2;
		if (xo->proto == IPPROTO_IPV6)
			eseg->swp_flags |= MLX5_ETH_WQE_SWP_INNER_L3_IPV6;
		if (inner_ip_hdr(skb)->protocol == IPPROTO_UDP)
			eseg->swp_flags |= MLX5_ETH_WQE_SWP_INNER_L4_UDP;
		return;
	}

	/* Transport mode */
	if (mode != XFRM_MODE_TRANSPORT)
		return;

	if (!xo->inner_ipproto) {
		switch (xo->proto) {
		case IPPROTO_UDP:
			eseg->swp_flags |= MLX5_ETH_WQE_SWP_OUTER_L4_UDP;
			fallthrough;
		case IPPROTO_TCP:
			/* IP | ESP | TCP */
			eseg->swp_outer_l4_offset = skb_inner_transport_offset(skb) / 2;
			break;
		default:
			break;
		}
	} else {
		/* Tunnel(VXLAN TCP/UDP) over Transport Mode */
		switch (xo->inner_ipproto) {
		case IPPROTO_UDP:
			eseg->swp_flags |= MLX5_ETH_WQE_SWP_INNER_L4_UDP;
			fallthrough;
		case IPPROTO_TCP:
			eseg->swp_inner_l3_offset = skb_inner_network_offset(skb) / 2;
			eseg->swp_inner_l4_offset =
				(skb->csum_start + skb->head - skb->data) / 2;
<<<<<<< HEAD
			if (skb->protocol == htons(ETH_P_IPV6))
=======
			if (inner_ip_hdr(skb)->version == 6)
>>>>>>> df0cc57e
				eseg->swp_flags |= MLX5_ETH_WQE_SWP_INNER_L3_IPV6;
			break;
		default:
			break;
		}
	}

}

void mlx5e_ipsec_set_iv_esn(struct sk_buff *skb, struct xfrm_state *x,
			    struct xfrm_offload *xo)
{
	struct xfrm_replay_state_esn *replay_esn = x->replay_esn;
	__u32 oseq = replay_esn->oseq;
	int iv_offset;
	__be64 seqno;
	u32 seq_hi;

	if (unlikely(skb_is_gso(skb) && oseq < MLX5E_IPSEC_ESN_SCOPE_MID &&
		     MLX5E_IPSEC_ESN_SCOPE_MID < (oseq - skb_shinfo(skb)->gso_segs))) {
		seq_hi = xo->seq.hi - 1;
	} else {
		seq_hi = xo->seq.hi;
	}

	/* Place the SN in the IV field */
	seqno = cpu_to_be64(xo->seq.low + ((u64)seq_hi << 32));
	iv_offset = skb_transport_offset(skb) + sizeof(struct ip_esp_hdr);
	skb_store_bits(skb, iv_offset, &seqno, 8);
}

void mlx5e_ipsec_set_iv(struct sk_buff *skb, struct xfrm_state *x,
			struct xfrm_offload *xo)
{
	int iv_offset;
	__be64 seqno;

	/* Place the SN in the IV field */
	seqno = cpu_to_be64(xo->seq.low + ((u64)xo->seq.hi << 32));
	iv_offset = skb_transport_offset(skb) + sizeof(struct ip_esp_hdr);
	skb_store_bits(skb, iv_offset, &seqno, 8);
}

static void mlx5e_ipsec_set_metadata(struct sk_buff *skb,
				     struct mlx5e_ipsec_metadata *mdata,
				     struct xfrm_offload *xo)
{
	struct ip_esp_hdr *esph;
	struct tcphdr *tcph;

	if (skb_is_gso(skb)) {
		/* Add LSO metadata indication */
		esph = ip_esp_hdr(skb);
		tcph = inner_tcp_hdr(skb);
		netdev_dbg(skb->dev, "   Offloading GSO packet outer L3 %u; L4 %u; Inner L3 %u; L4 %u\n",
			   skb->network_header,
			   skb->transport_header,
			   skb->inner_network_header,
			   skb->inner_transport_header);
		netdev_dbg(skb->dev, "   Offloading GSO packet of len %u; mss %u; TCP sp %u dp %u seq 0x%x ESP seq 0x%x\n",
			   skb->len, skb_shinfo(skb)->gso_size,
			   ntohs(tcph->source), ntohs(tcph->dest),
			   ntohl(tcph->seq), ntohl(esph->seq_no));
		mdata->syndrome = MLX5E_IPSEC_TX_SYNDROME_OFFLOAD_WITH_LSO_TCP;
		mdata->content.tx.mss_inv = mlx5e_ipsec_mss_inv(skb);
		mdata->content.tx.seq = htons(ntohl(tcph->seq) & 0xFFFF);
	} else {
		mdata->syndrome = MLX5E_IPSEC_TX_SYNDROME_OFFLOAD;
	}
	mdata->content.tx.esp_next_proto = xo->proto;

	netdev_dbg(skb->dev, "   TX metadata syndrome %u proto %u mss_inv %04x seq %04x\n",
		   mdata->syndrome, mdata->content.tx.esp_next_proto,
		   ntohs(mdata->content.tx.mss_inv),
		   ntohs(mdata->content.tx.seq));
}

void mlx5e_ipsec_handle_tx_wqe(struct mlx5e_tx_wqe *wqe,
			       struct mlx5e_accel_tx_ipsec_state *ipsec_st,
			       struct mlx5_wqe_inline_seg *inlseg)
{
	inlseg->byte_count = cpu_to_be32(ipsec_st->tailen | MLX5_INLINE_SEG);
	esp_output_fill_trailer((u8 *)inlseg->data, 0, ipsec_st->plen, ipsec_st->xo->proto);
}

static int mlx5e_ipsec_set_state(struct mlx5e_priv *priv,
				 struct sk_buff *skb,
				 struct xfrm_state *x,
				 struct xfrm_offload *xo,
				 struct mlx5e_accel_tx_ipsec_state *ipsec_st)
{
	unsigned int blksize, clen, alen, plen;
	struct crypto_aead *aead;
	unsigned int tailen;

	ipsec_st->x = x;
	ipsec_st->xo = xo;
	if (mlx5_is_ipsec_device(priv->mdev)) {
		aead = x->data;
		alen = crypto_aead_authsize(aead);
		blksize = ALIGN(crypto_aead_blocksize(aead), 4);
		clen = ALIGN(skb->len + 2, blksize);
		plen = max_t(u32, clen - skb->len, 4);
		tailen = plen + alen;
		ipsec_st->plen = plen;
		ipsec_st->tailen = tailen;
	}

	return 0;
}

void mlx5e_ipsec_tx_build_eseg(struct mlx5e_priv *priv, struct sk_buff *skb,
			       struct mlx5_wqe_eth_seg *eseg)
{
	struct xfrm_offload *xo = xfrm_offload(skb);
	struct xfrm_encap_tmpl  *encap;
	struct xfrm_state *x;
	struct sec_path *sp;
	u8 l3_proto;

	sp = skb_sec_path(skb);
	if (unlikely(sp->len != 1))
		return;

	x = xfrm_input_state(skb);
	if (unlikely(!x))
		return;

	if (unlikely(!x->xso.offload_handle ||
		     (skb->protocol != htons(ETH_P_IP) &&
		      skb->protocol != htons(ETH_P_IPV6))))
		return;

	mlx5e_ipsec_set_swp(skb, eseg, x->props.mode, xo);

	l3_proto = (x->props.family == AF_INET) ?
		   ((struct iphdr *)skb_network_header(skb))->protocol :
		   ((struct ipv6hdr *)skb_network_header(skb))->nexthdr;

	if (mlx5_is_ipsec_device(priv->mdev)) {
		eseg->flow_table_metadata |= cpu_to_be32(MLX5_ETH_WQE_FT_META_IPSEC);
		eseg->trailer |= cpu_to_be32(MLX5_ETH_WQE_INSERT_TRAILER);
		encap = x->encap;
		if (!encap) {
			eseg->trailer |= (l3_proto == IPPROTO_ESP) ?
				cpu_to_be32(MLX5_ETH_WQE_TRAILER_HDR_OUTER_IP_ASSOC) :
				cpu_to_be32(MLX5_ETH_WQE_TRAILER_HDR_OUTER_L4_ASSOC);
		} else if (encap->encap_type == UDP_ENCAP_ESPINUDP) {
			eseg->trailer |= (l3_proto == IPPROTO_ESP) ?
				cpu_to_be32(MLX5_ETH_WQE_TRAILER_HDR_INNER_IP_ASSOC) :
				cpu_to_be32(MLX5_ETH_WQE_TRAILER_HDR_INNER_L4_ASSOC);
		}
	}
}

bool mlx5e_ipsec_handle_tx_skb(struct net_device *netdev,
			       struct sk_buff *skb,
			       struct mlx5e_accel_tx_ipsec_state *ipsec_st)
{
	struct mlx5e_priv *priv = netdev_priv(netdev);
	struct xfrm_offload *xo = xfrm_offload(skb);
	struct mlx5e_ipsec_sa_entry *sa_entry;
	struct mlx5e_ipsec_metadata *mdata;
	struct xfrm_state *x;
	struct sec_path *sp;

	sp = skb_sec_path(skb);
	if (unlikely(sp->len != 1)) {
		atomic64_inc(&priv->ipsec->sw_stats.ipsec_tx_drop_bundle);
		goto drop;
	}

	x = xfrm_input_state(skb);
	if (unlikely(!x)) {
		atomic64_inc(&priv->ipsec->sw_stats.ipsec_tx_drop_no_state);
		goto drop;
	}

	if (unlikely(!x->xso.offload_handle ||
		     (skb->protocol != htons(ETH_P_IP) &&
		      skb->protocol != htons(ETH_P_IPV6)))) {
		atomic64_inc(&priv->ipsec->sw_stats.ipsec_tx_drop_not_ip);
		goto drop;
	}

	if (!skb_is_gso(skb))
		if (unlikely(mlx5e_ipsec_remove_trailer(skb, x))) {
			atomic64_inc(&priv->ipsec->sw_stats.ipsec_tx_drop_trailer);
			goto drop;
		}

	if (MLX5_CAP_GEN(priv->mdev, fpga)) {
		mdata = mlx5e_ipsec_add_metadata(skb);
		if (IS_ERR(mdata)) {
			atomic64_inc(&priv->ipsec->sw_stats.ipsec_tx_drop_metadata);
			goto drop;
		}
	}

	sa_entry = (struct mlx5e_ipsec_sa_entry *)x->xso.offload_handle;
	sa_entry->set_iv_op(skb, x, xo);
	if (MLX5_CAP_GEN(priv->mdev, fpga))
		mlx5e_ipsec_set_metadata(skb, mdata, xo);

	mlx5e_ipsec_set_state(priv, skb, x, xo, ipsec_st);

	return true;

drop:
	kfree_skb(skb);
	return false;
}

static inline struct xfrm_state *
mlx5e_ipsec_build_sp(struct net_device *netdev, struct sk_buff *skb,
		     struct mlx5e_ipsec_metadata *mdata)
{
	struct mlx5e_priv *priv = netdev_priv(netdev);
	struct xfrm_offload *xo;
	struct xfrm_state *xs;
	struct sec_path *sp;
	u32 sa_handle;

	sp = secpath_set(skb);
	if (unlikely(!sp)) {
		atomic64_inc(&priv->ipsec->sw_stats.ipsec_rx_drop_sp_alloc);
		return NULL;
	}

	sa_handle = be32_to_cpu(mdata->content.rx.sa_handle);
	xs = mlx5e_ipsec_sadb_rx_lookup(priv->ipsec, sa_handle);
	if (unlikely(!xs)) {
		atomic64_inc(&priv->ipsec->sw_stats.ipsec_rx_drop_sadb_miss);
		return NULL;
	}

	sp = skb_sec_path(skb);
	sp->xvec[sp->len++] = xs;
	sp->olen++;

	xo = xfrm_offload(skb);
	xo->flags = CRYPTO_DONE;
	switch (mdata->syndrome) {
	case MLX5E_IPSEC_RX_SYNDROME_DECRYPTED:
		xo->status = CRYPTO_SUCCESS;
		if (likely(priv->ipsec->no_trailer)) {
			xo->flags |= XFRM_ESP_NO_TRAILER;
			xo->proto = mdata->content.rx.nexthdr;
		}
		break;
	case MLX5E_IPSEC_RX_SYNDROME_AUTH_FAILED:
		xo->status = CRYPTO_TUNNEL_ESP_AUTH_FAILED;
		break;
	case MLX5E_IPSEC_RX_SYNDROME_BAD_PROTO:
		xo->status = CRYPTO_INVALID_PROTOCOL;
		break;
	default:
		atomic64_inc(&priv->ipsec->sw_stats.ipsec_rx_drop_syndrome);
		return NULL;
	}
	return xs;
}

struct sk_buff *mlx5e_ipsec_handle_rx_skb(struct net_device *netdev,
					  struct sk_buff *skb, u32 *cqe_bcnt)
{
	struct mlx5e_ipsec_metadata *mdata;
	struct xfrm_state *xs;

	if (!is_metadata_hdr_valid(skb))
		return skb;

	/* Use the metadata */
	mdata = (struct mlx5e_ipsec_metadata *)(skb->data + ETH_HLEN);
	xs = mlx5e_ipsec_build_sp(netdev, skb, mdata);
	if (unlikely(!xs)) {
		kfree_skb(skb);
		return NULL;
	}

	remove_metadata_hdr(skb);
	*cqe_bcnt -= MLX5E_METADATA_ETHER_LEN;

	return skb;
}

enum {
	MLX5E_IPSEC_OFFLOAD_RX_SYNDROME_DECRYPTED,
	MLX5E_IPSEC_OFFLOAD_RX_SYNDROME_AUTH_FAILED,
	MLX5E_IPSEC_OFFLOAD_RX_SYNDROME_BAD_TRAILER,
};

void mlx5e_ipsec_offload_handle_rx_skb(struct net_device *netdev,
				       struct sk_buff *skb,
				       struct mlx5_cqe64 *cqe)
{
	u32 ipsec_meta_data = be32_to_cpu(cqe->ft_metadata);
	struct mlx5e_priv *priv;
	struct xfrm_offload *xo;
	struct xfrm_state *xs;
	struct sec_path *sp;
	u32  sa_handle;

	sa_handle = MLX5_IPSEC_METADATA_HANDLE(ipsec_meta_data);
	priv = netdev_priv(netdev);
	sp = secpath_set(skb);
	if (unlikely(!sp)) {
		atomic64_inc(&priv->ipsec->sw_stats.ipsec_rx_drop_sp_alloc);
		return;
	}

	xs = mlx5e_ipsec_sadb_rx_lookup(priv->ipsec, sa_handle);
	if (unlikely(!xs)) {
		atomic64_inc(&priv->ipsec->sw_stats.ipsec_rx_drop_sadb_miss);
		return;
	}

	sp = skb_sec_path(skb);
	sp->xvec[sp->len++] = xs;
	sp->olen++;

	xo = xfrm_offload(skb);
	xo->flags = CRYPTO_DONE;

	switch (MLX5_IPSEC_METADATA_SYNDROM(ipsec_meta_data)) {
	case MLX5E_IPSEC_OFFLOAD_RX_SYNDROME_DECRYPTED:
		xo->status = CRYPTO_SUCCESS;
		if (WARN_ON_ONCE(priv->ipsec->no_trailer))
			xo->flags |= XFRM_ESP_NO_TRAILER;
		break;
	case MLX5E_IPSEC_OFFLOAD_RX_SYNDROME_AUTH_FAILED:
		xo->status = CRYPTO_TUNNEL_ESP_AUTH_FAILED;
		break;
	case MLX5E_IPSEC_OFFLOAD_RX_SYNDROME_BAD_TRAILER:
		xo->status = CRYPTO_INVALID_PACKET_SYNTAX;
		break;
	default:
		atomic64_inc(&priv->ipsec->sw_stats.ipsec_rx_drop_syndrome);
	}
}

void mlx5e_ipsec_build_inverse_table(void)
{
	u16 mss_inv;
	u32 mss;

	/* Calculate 1/x inverse table for use in GSO data path.
	 * Using this table, we provide the IPSec accelerator with the value of
	 * 1/gso_size so that it can infer the position of each segment inside
	 * the GSO, and increment the ESP sequence number, and generate the IV.
	 * The HW needs this value in Q0.16 fixed-point number format
	 */
	mlx5e_ipsec_inverse_table[1] = htons(0xFFFF);
	for (mss = 2; mss < MAX_LSO_MSS; mss++) {
		mss_inv = div_u64(1ULL << 32, mss) >> 16;
		mlx5e_ipsec_inverse_table[mss] = htons(mss_inv);
	}
}<|MERGE_RESOLUTION|>--- conflicted
+++ resolved
@@ -191,11 +191,7 @@
 			eseg->swp_inner_l3_offset = skb_inner_network_offset(skb) / 2;
 			eseg->swp_inner_l4_offset =
 				(skb->csum_start + skb->head - skb->data) / 2;
-<<<<<<< HEAD
-			if (skb->protocol == htons(ETH_P_IPV6))
-=======
 			if (inner_ip_hdr(skb)->version == 6)
->>>>>>> df0cc57e
 				eseg->swp_flags |= MLX5_ETH_WQE_SWP_INNER_L3_IPV6;
 			break;
 		default:
