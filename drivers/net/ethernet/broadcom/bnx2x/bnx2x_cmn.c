--- conflicted
+++ resolved
@@ -657,15 +657,10 @@
 	return 0;
 }
 
-<<<<<<< HEAD
-static void bnx2x_csum_validate(struct sk_buff *skb, union eth_rx_cqe *cqe,
-				struct bnx2x_fastpath *fp)
-=======
 static
 void bnx2x_csum_validate(struct sk_buff *skb, union eth_rx_cqe *cqe,
 				 struct bnx2x_fastpath *fp,
 				 struct bnx2x_eth_q_stats *qstats)
->>>>>>> 0d7614f0
 {
 	/* Do nothing if no IP/L4 csum validation was done */
 
@@ -679,11 +674,7 @@
 	if (cqe->fast_path_cqe.type_error_flags &
 	    (ETH_FAST_PATH_RX_CQE_IP_BAD_XSUM_FLG |
 	     ETH_FAST_PATH_RX_CQE_L4_BAD_XSUM_FLG))
-<<<<<<< HEAD
-		fp->eth_q_stats.hw_csum_err++;
-=======
 		qstats->hw_csum_err++;
->>>>>>> 0d7614f0
 	else
 		skb->ip_summed = CHECKSUM_UNNECESSARY;
 }
@@ -880,13 +871,8 @@
 		skb_checksum_none_assert(skb);
 
 		if (bp->dev->features & NETIF_F_RXCSUM)
-<<<<<<< HEAD
-			bnx2x_csum_validate(skb, cqe, fp);
-
-=======
 			bnx2x_csum_validate(skb, cqe, fp,
 					    bnx2x_fp_qstats(bp, fp));
->>>>>>> 0d7614f0
 
 		skb_record_rx_queue(skb, fp->rx_queue);
 
