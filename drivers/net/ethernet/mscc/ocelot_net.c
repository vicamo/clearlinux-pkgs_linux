// SPDX-License-Identifier: (GPL-2.0 OR MIT)
/* Microsemi Ocelot Switch driver
 *
 * This contains glue logic between the switchdev driver operations and the
 * mscc_ocelot_switch_lib.
 *
 * Copyright (c) 2017, 2019 Microsemi Corporation
 * Copyright 2020-2021 NXP
 */

#include <linux/dsa/ocelot.h>
#include <linux/if_bridge.h>
#include <linux/of_net.h>
#include <linux/phy/phy.h>
#include <net/pkt_cls.h>
#include "ocelot.h"
#include "ocelot_vcap.h"
#include "ocelot_fdma.h"

#define OCELOT_MAC_QUIRKS	OCELOT_QUIRK_QSGMII_PORTS_MUST_BE_UP

static struct ocelot *devlink_port_to_ocelot(struct devlink_port *dlp)
{
	return devlink_priv(dlp->devlink);
}

static int devlink_port_to_port(struct devlink_port *dlp)
{
	struct ocelot *ocelot = devlink_port_to_ocelot(dlp);

	return dlp - ocelot->devlink_ports;
}

static int ocelot_devlink_sb_pool_get(struct devlink *dl,
				      unsigned int sb_index, u16 pool_index,
				      struct devlink_sb_pool_info *pool_info)
{
	struct ocelot *ocelot = devlink_priv(dl);

	return ocelot_sb_pool_get(ocelot, sb_index, pool_index, pool_info);
}

static int ocelot_devlink_sb_pool_set(struct devlink *dl, unsigned int sb_index,
				      u16 pool_index, u32 size,
				      enum devlink_sb_threshold_type threshold_type,
				      struct netlink_ext_ack *extack)
{
	struct ocelot *ocelot = devlink_priv(dl);

	return ocelot_sb_pool_set(ocelot, sb_index, pool_index, size,
				  threshold_type, extack);
}

static int ocelot_devlink_sb_port_pool_get(struct devlink_port *dlp,
					   unsigned int sb_index, u16 pool_index,
					   u32 *p_threshold)
{
	struct ocelot *ocelot = devlink_port_to_ocelot(dlp);
	int port = devlink_port_to_port(dlp);

	return ocelot_sb_port_pool_get(ocelot, port, sb_index, pool_index,
				       p_threshold);
}

static int ocelot_devlink_sb_port_pool_set(struct devlink_port *dlp,
					   unsigned int sb_index, u16 pool_index,
					   u32 threshold,
					   struct netlink_ext_ack *extack)
{
	struct ocelot *ocelot = devlink_port_to_ocelot(dlp);
	int port = devlink_port_to_port(dlp);

	return ocelot_sb_port_pool_set(ocelot, port, sb_index, pool_index,
				       threshold, extack);
}

static int
ocelot_devlink_sb_tc_pool_bind_get(struct devlink_port *dlp,
				   unsigned int sb_index, u16 tc_index,
				   enum devlink_sb_pool_type pool_type,
				   u16 *p_pool_index, u32 *p_threshold)
{
	struct ocelot *ocelot = devlink_port_to_ocelot(dlp);
	int port = devlink_port_to_port(dlp);

	return ocelot_sb_tc_pool_bind_get(ocelot, port, sb_index, tc_index,
					  pool_type, p_pool_index,
					  p_threshold);
}

static int
ocelot_devlink_sb_tc_pool_bind_set(struct devlink_port *dlp,
				   unsigned int sb_index, u16 tc_index,
				   enum devlink_sb_pool_type pool_type,
				   u16 pool_index, u32 threshold,
				   struct netlink_ext_ack *extack)
{
	struct ocelot *ocelot = devlink_port_to_ocelot(dlp);
	int port = devlink_port_to_port(dlp);

	return ocelot_sb_tc_pool_bind_set(ocelot, port, sb_index, tc_index,
					  pool_type, pool_index, threshold,
					  extack);
}

static int ocelot_devlink_sb_occ_snapshot(struct devlink *dl,
					  unsigned int sb_index)
{
	struct ocelot *ocelot = devlink_priv(dl);

	return ocelot_sb_occ_snapshot(ocelot, sb_index);
}

static int ocelot_devlink_sb_occ_max_clear(struct devlink *dl,
					   unsigned int sb_index)
{
	struct ocelot *ocelot = devlink_priv(dl);

	return ocelot_sb_occ_max_clear(ocelot, sb_index);
}

static int ocelot_devlink_sb_occ_port_pool_get(struct devlink_port *dlp,
					       unsigned int sb_index,
					       u16 pool_index, u32 *p_cur,
					       u32 *p_max)
{
	struct ocelot *ocelot = devlink_port_to_ocelot(dlp);
	int port = devlink_port_to_port(dlp);

	return ocelot_sb_occ_port_pool_get(ocelot, port, sb_index, pool_index,
					   p_cur, p_max);
}

static int
ocelot_devlink_sb_occ_tc_port_bind_get(struct devlink_port *dlp,
				       unsigned int sb_index, u16 tc_index,
				       enum devlink_sb_pool_type pool_type,
				       u32 *p_cur, u32 *p_max)
{
	struct ocelot *ocelot = devlink_port_to_ocelot(dlp);
	int port = devlink_port_to_port(dlp);

	return ocelot_sb_occ_tc_port_bind_get(ocelot, port, sb_index,
					      tc_index, pool_type,
					      p_cur, p_max);
}

const struct devlink_ops ocelot_devlink_ops = {
	.sb_pool_get			= ocelot_devlink_sb_pool_get,
	.sb_pool_set			= ocelot_devlink_sb_pool_set,
	.sb_port_pool_get		= ocelot_devlink_sb_port_pool_get,
	.sb_port_pool_set		= ocelot_devlink_sb_port_pool_set,
	.sb_tc_pool_bind_get		= ocelot_devlink_sb_tc_pool_bind_get,
	.sb_tc_pool_bind_set		= ocelot_devlink_sb_tc_pool_bind_set,
	.sb_occ_snapshot		= ocelot_devlink_sb_occ_snapshot,
	.sb_occ_max_clear		= ocelot_devlink_sb_occ_max_clear,
	.sb_occ_port_pool_get		= ocelot_devlink_sb_occ_port_pool_get,
	.sb_occ_tc_port_bind_get	= ocelot_devlink_sb_occ_tc_port_bind_get,
};

int ocelot_port_devlink_init(struct ocelot *ocelot, int port,
			     enum devlink_port_flavour flavour)
{
	struct devlink_port *dlp = &ocelot->devlink_ports[port];
	int id_len = sizeof(ocelot->base_mac);
	struct devlink *dl = ocelot->devlink;
	struct devlink_port_attrs attrs = {};

	memset(dlp, 0, sizeof(*dlp));
	memcpy(attrs.switch_id.id, &ocelot->base_mac, id_len);
	attrs.switch_id.id_len = id_len;
	attrs.phys.port_number = port;
	attrs.flavour = flavour;

	devlink_port_attrs_set(dlp, &attrs);

	return devlink_port_register(dl, dlp, port);
}

void ocelot_port_devlink_teardown(struct ocelot *ocelot, int port)
{
	struct devlink_port *dlp = &ocelot->devlink_ports[port];

	devlink_port_unregister(dlp);
}

static struct devlink_port *ocelot_get_devlink_port(struct net_device *dev)
{
	struct ocelot_port_private *priv = netdev_priv(dev);
	struct ocelot *ocelot = priv->port.ocelot;
	int port = priv->chip_port;

	return &ocelot->devlink_ports[port];
}

int ocelot_setup_tc_cls_flower(struct ocelot_port_private *priv,
			       struct flow_cls_offload *f,
			       bool ingress)
{
	struct ocelot *ocelot = priv->port.ocelot;
	int port = priv->chip_port;

	if (!ingress)
		return -EOPNOTSUPP;

	switch (f->command) {
	case FLOW_CLS_REPLACE:
		return ocelot_cls_flower_replace(ocelot, port, f, ingress);
	case FLOW_CLS_DESTROY:
		return ocelot_cls_flower_destroy(ocelot, port, f, ingress);
	case FLOW_CLS_STATS:
		return ocelot_cls_flower_stats(ocelot, port, f, ingress);
	default:
		return -EOPNOTSUPP;
	}
}

static int ocelot_setup_tc_cls_matchall(struct ocelot_port_private *priv,
					struct tc_cls_matchall_offload *f,
					bool ingress)
{
	struct netlink_ext_ack *extack = f->common.extack;
	struct ocelot *ocelot = priv->port.ocelot;
	struct ocelot_policer pol = { 0 };
	struct flow_action_entry *action;
	int port = priv->chip_port;
	int err;

	if (!ingress) {
		NL_SET_ERR_MSG_MOD(extack, "Only ingress is supported");
		return -EOPNOTSUPP;
	}

	switch (f->command) {
	case TC_CLSMATCHALL_REPLACE:
		if (!flow_offload_has_one_action(&f->rule->action)) {
			NL_SET_ERR_MSG_MOD(extack,
					   "Only one action is supported");
			return -EOPNOTSUPP;
		}

		if (priv->tc.block_shared) {
			NL_SET_ERR_MSG_MOD(extack,
					   "Rate limit is not supported on shared blocks");
			return -EOPNOTSUPP;
		}

		action = &f->rule->action.entries[0];

		if (action->id != FLOW_ACTION_POLICE) {
			NL_SET_ERR_MSG_MOD(extack, "Unsupported action");
			return -EOPNOTSUPP;
		}

		if (priv->tc.police_id && priv->tc.police_id != f->cookie) {
			NL_SET_ERR_MSG_MOD(extack,
					   "Only one policer per port is supported");
			return -EEXIST;
		}

		if (action->police.rate_pkt_ps) {
			NL_SET_ERR_MSG_MOD(extack,
					   "QoS offload not support packets per second");
			return -EOPNOTSUPP;
		}

		pol.rate = (u32)div_u64(action->police.rate_bytes_ps, 1000) * 8;
		pol.burst = action->police.burst;

		err = ocelot_port_policer_add(ocelot, port, &pol);
		if (err) {
			NL_SET_ERR_MSG_MOD(extack, "Could not add policer");
			return err;
		}

		priv->tc.police_id = f->cookie;
		priv->tc.offload_cnt++;
		return 0;
	case TC_CLSMATCHALL_DESTROY:
		if (priv->tc.police_id != f->cookie)
			return -ENOENT;

		err = ocelot_port_policer_del(ocelot, port);
		if (err) {
			NL_SET_ERR_MSG_MOD(extack,
					   "Could not delete policer");
			return err;
		}
		priv->tc.police_id = 0;
		priv->tc.offload_cnt--;
		return 0;
	case TC_CLSMATCHALL_STATS:
	default:
		return -EOPNOTSUPP;
	}
}

static int ocelot_setup_tc_block_cb(enum tc_setup_type type,
				    void *type_data,
				    void *cb_priv, bool ingress)
{
	struct ocelot_port_private *priv = cb_priv;

	if (!tc_cls_can_offload_and_chain0(priv->dev, type_data))
		return -EOPNOTSUPP;

	switch (type) {
	case TC_SETUP_CLSMATCHALL:
		return ocelot_setup_tc_cls_matchall(priv, type_data, ingress);
	case TC_SETUP_CLSFLOWER:
		return ocelot_setup_tc_cls_flower(priv, type_data, ingress);
	default:
		return -EOPNOTSUPP;
	}
}

static int ocelot_setup_tc_block_cb_ig(enum tc_setup_type type,
				       void *type_data,
				       void *cb_priv)
{
	return ocelot_setup_tc_block_cb(type, type_data,
					cb_priv, true);
}

static int ocelot_setup_tc_block_cb_eg(enum tc_setup_type type,
				       void *type_data,
				       void *cb_priv)
{
	return ocelot_setup_tc_block_cb(type, type_data,
					cb_priv, false);
}

static LIST_HEAD(ocelot_block_cb_list);

static int ocelot_setup_tc_block(struct ocelot_port_private *priv,
				 struct flow_block_offload *f)
{
	struct flow_block_cb *block_cb;
	flow_setup_cb_t *cb;

	if (f->binder_type == FLOW_BLOCK_BINDER_TYPE_CLSACT_INGRESS) {
		cb = ocelot_setup_tc_block_cb_ig;
		priv->tc.block_shared = f->block_shared;
	} else if (f->binder_type == FLOW_BLOCK_BINDER_TYPE_CLSACT_EGRESS) {
		cb = ocelot_setup_tc_block_cb_eg;
	} else {
		return -EOPNOTSUPP;
	}

	f->driver_block_list = &ocelot_block_cb_list;

	switch (f->command) {
	case FLOW_BLOCK_BIND:
		if (flow_block_cb_is_busy(cb, priv, &ocelot_block_cb_list))
			return -EBUSY;

		block_cb = flow_block_cb_alloc(cb, priv, priv, NULL);
		if (IS_ERR(block_cb))
			return PTR_ERR(block_cb);

		flow_block_cb_add(block_cb, f);
		list_add_tail(&block_cb->driver_list, f->driver_block_list);
		return 0;
	case FLOW_BLOCK_UNBIND:
		block_cb = flow_block_cb_lookup(f->block, cb, priv);
		if (!block_cb)
			return -ENOENT;

		flow_block_cb_remove(block_cb, f);
		list_del(&block_cb->driver_list);
		return 0;
	default:
		return -EOPNOTSUPP;
	}
}

static int ocelot_setup_tc(struct net_device *dev, enum tc_setup_type type,
			   void *type_data)
{
	struct ocelot_port_private *priv = netdev_priv(dev);

	switch (type) {
	case TC_SETUP_BLOCK:
		return ocelot_setup_tc_block(priv, type_data);
	default:
		return -EOPNOTSUPP;
	}
	return 0;
}

static int ocelot_vlan_vid_add(struct net_device *dev, u16 vid, bool pvid,
			       bool untagged)
{
	struct ocelot_port_private *priv = netdev_priv(dev);
	struct ocelot_port *ocelot_port = &priv->port;
	struct ocelot *ocelot = ocelot_port->ocelot;
	int port = priv->chip_port;
	int ret;

	ret = ocelot_vlan_add(ocelot, port, vid, pvid, untagged);
	if (ret)
		return ret;

	/* Add the port MAC address to with the right VLAN information */
	ocelot_mact_learn(ocelot, PGID_CPU, dev->dev_addr, vid,
			  ENTRYTYPE_LOCKED);

	return 0;
}

static int ocelot_vlan_vid_del(struct net_device *dev, u16 vid)
{
	struct ocelot_port_private *priv = netdev_priv(dev);
	struct ocelot *ocelot = priv->port.ocelot;
	int port = priv->chip_port;
	int ret;

	/* 8021q removes VID 0 on module unload for all interfaces
	 * with VLAN filtering feature. We need to keep it to receive
	 * untagged traffic.
	 */
	if (vid == OCELOT_VLAN_UNAWARE_PVID)
		return 0;

	ret = ocelot_vlan_del(ocelot, port, vid);
	if (ret)
		return ret;

	/* Del the port MAC address to with the right VLAN information */
	ocelot_mact_forget(ocelot, dev->dev_addr, vid);

	return 0;
}

static int ocelot_port_open(struct net_device *dev)
{
	struct ocelot_port_private *priv = netdev_priv(dev);

	phylink_start(priv->phylink);

	return 0;
}

static int ocelot_port_stop(struct net_device *dev)
{
	struct ocelot_port_private *priv = netdev_priv(dev);

	phylink_stop(priv->phylink);

	return 0;
}

static netdev_tx_t ocelot_port_xmit(struct sk_buff *skb, struct net_device *dev)
{
	struct ocelot_port_private *priv = netdev_priv(dev);
	struct ocelot_port *ocelot_port = &priv->port;
	struct ocelot *ocelot = ocelot_port->ocelot;
	int port = priv->chip_port;
	u32 rew_op = 0;

	if (!static_branch_unlikely(&ocelot_fdma_enabled) &&
	    !ocelot_can_inject(ocelot, 0))
		return NETDEV_TX_BUSY;

	/* Check if timestamping is needed */
	if (ocelot->ptp && (skb_shinfo(skb)->tx_flags & SKBTX_HW_TSTAMP)) {
		struct sk_buff *clone = NULL;

		if (ocelot_port_txtstamp_request(ocelot, port, skb, &clone)) {
			kfree_skb(skb);
			return NETDEV_TX_OK;
		}

		if (clone)
			OCELOT_SKB_CB(skb)->clone = clone;

		rew_op = ocelot_ptp_rew_op(skb);
	}

	if (static_branch_unlikely(&ocelot_fdma_enabled)) {
		ocelot_fdma_inject_frame(ocelot, port, rew_op, skb, dev);
	} else {
		ocelot_port_inject_frame(ocelot, port, 0, rew_op, skb);

		consume_skb(skb);
	}

	return NETDEV_TX_OK;
}

enum ocelot_action_type {
	OCELOT_MACT_LEARN,
	OCELOT_MACT_FORGET,
};

struct ocelot_mact_work_ctx {
	struct work_struct work;
	struct ocelot *ocelot;
	enum ocelot_action_type type;
	union {
		/* OCELOT_MACT_LEARN */
		struct {
			unsigned char addr[ETH_ALEN];
			u16 vid;
			enum macaccess_entry_type entry_type;
			int pgid;
		} learn;
		/* OCELOT_MACT_FORGET */
		struct {
			unsigned char addr[ETH_ALEN];
			u16 vid;
		} forget;
	};
};

#define ocelot_work_to_ctx(x) \
	container_of((x), struct ocelot_mact_work_ctx, work)

static void ocelot_mact_work(struct work_struct *work)
{
	struct ocelot_mact_work_ctx *w = ocelot_work_to_ctx(work);
	struct ocelot *ocelot = w->ocelot;

	switch (w->type) {
	case OCELOT_MACT_LEARN:
		ocelot_mact_learn(ocelot, w->learn.pgid, w->learn.addr,
				  w->learn.vid, w->learn.entry_type);
		break;
	case OCELOT_MACT_FORGET:
		ocelot_mact_forget(ocelot, w->forget.addr, w->forget.vid);
		break;
	default:
		break;
	}

	kfree(w);
}

static int ocelot_enqueue_mact_action(struct ocelot *ocelot,
				      const struct ocelot_mact_work_ctx *ctx)
{
	struct ocelot_mact_work_ctx *w = kmemdup(ctx, sizeof(*w), GFP_ATOMIC);

	if (!w)
		return -ENOMEM;

	w->ocelot = ocelot;
	INIT_WORK(&w->work, ocelot_mact_work);
	queue_work(ocelot->owq, &w->work);

	return 0;
}

static int ocelot_mc_unsync(struct net_device *dev, const unsigned char *addr)
{
	struct ocelot_port_private *priv = netdev_priv(dev);
	struct ocelot_port *ocelot_port = &priv->port;
	struct ocelot *ocelot = ocelot_port->ocelot;
	struct ocelot_mact_work_ctx w;

	ether_addr_copy(w.forget.addr, addr);
	w.forget.vid = OCELOT_VLAN_UNAWARE_PVID;
	w.type = OCELOT_MACT_FORGET;

	return ocelot_enqueue_mact_action(ocelot, &w);
}

static int ocelot_mc_sync(struct net_device *dev, const unsigned char *addr)
{
	struct ocelot_port_private *priv = netdev_priv(dev);
	struct ocelot_port *ocelot_port = &priv->port;
	struct ocelot *ocelot = ocelot_port->ocelot;
	struct ocelot_mact_work_ctx w;

	ether_addr_copy(w.learn.addr, addr);
	w.learn.vid = OCELOT_VLAN_UNAWARE_PVID;
	w.learn.pgid = PGID_CPU;
	w.learn.entry_type = ENTRYTYPE_LOCKED;
	w.type = OCELOT_MACT_LEARN;

	return ocelot_enqueue_mact_action(ocelot, &w);
}

static void ocelot_set_rx_mode(struct net_device *dev)
{
	struct ocelot_port_private *priv = netdev_priv(dev);
	struct ocelot *ocelot = priv->port.ocelot;
	u32 val;
	int i;

	/* This doesn't handle promiscuous mode because the bridge core is
	 * setting IFF_PROMISC on all slave interfaces and all frames would be
	 * forwarded to the CPU port.
	 */
	val = GENMASK(ocelot->num_phys_ports - 1, 0);
	for_each_nonreserved_multicast_dest_pgid(ocelot, i)
		ocelot_write_rix(ocelot, val, ANA_PGID_PGID, i);

	__dev_mc_sync(dev, ocelot_mc_sync, ocelot_mc_unsync);
}

static int ocelot_port_set_mac_address(struct net_device *dev, void *p)
{
	struct ocelot_port_private *priv = netdev_priv(dev);
	struct ocelot_port *ocelot_port = &priv->port;
	struct ocelot *ocelot = ocelot_port->ocelot;
	const struct sockaddr *addr = p;

	/* Learn the new net device MAC address in the mac table. */
	ocelot_mact_learn(ocelot, PGID_CPU, addr->sa_data,
			  OCELOT_VLAN_UNAWARE_PVID, ENTRYTYPE_LOCKED);
	/* Then forget the previous one. */
	ocelot_mact_forget(ocelot, dev->dev_addr, OCELOT_VLAN_UNAWARE_PVID);

	eth_hw_addr_set(dev, addr->sa_data);
	return 0;
}

static void ocelot_get_stats64(struct net_device *dev,
			       struct rtnl_link_stats64 *stats)
{
	struct ocelot_port_private *priv = netdev_priv(dev);
	struct ocelot *ocelot = priv->port.ocelot;
	int port = priv->chip_port;

	/* Configure the port to read the stats from */
	ocelot_write(ocelot, SYS_STAT_CFG_STAT_VIEW(port),
		     SYS_STAT_CFG);

	/* Get Rx stats */
	stats->rx_bytes = ocelot_read(ocelot, SYS_COUNT_RX_OCTETS);
	stats->rx_packets = ocelot_read(ocelot, SYS_COUNT_RX_SHORTS) +
			    ocelot_read(ocelot, SYS_COUNT_RX_FRAGMENTS) +
			    ocelot_read(ocelot, SYS_COUNT_RX_JABBERS) +
			    ocelot_read(ocelot, SYS_COUNT_RX_LONGS) +
			    ocelot_read(ocelot, SYS_COUNT_RX_64) +
			    ocelot_read(ocelot, SYS_COUNT_RX_65_127) +
			    ocelot_read(ocelot, SYS_COUNT_RX_128_255) +
			    ocelot_read(ocelot, SYS_COUNT_RX_256_1023) +
			    ocelot_read(ocelot, SYS_COUNT_RX_1024_1526) +
			    ocelot_read(ocelot, SYS_COUNT_RX_1527_MAX);
	stats->multicast = ocelot_read(ocelot, SYS_COUNT_RX_MULTICAST);
	stats->rx_dropped = dev->stats.rx_dropped;

	/* Get Tx stats */
	stats->tx_bytes = ocelot_read(ocelot, SYS_COUNT_TX_OCTETS);
	stats->tx_packets = ocelot_read(ocelot, SYS_COUNT_TX_64) +
			    ocelot_read(ocelot, SYS_COUNT_TX_65_127) +
			    ocelot_read(ocelot, SYS_COUNT_TX_128_511) +
			    ocelot_read(ocelot, SYS_COUNT_TX_512_1023) +
			    ocelot_read(ocelot, SYS_COUNT_TX_1024_1526) +
			    ocelot_read(ocelot, SYS_COUNT_TX_1527_MAX);
	stats->tx_dropped = ocelot_read(ocelot, SYS_COUNT_TX_DROPS) +
			    ocelot_read(ocelot, SYS_COUNT_TX_AGING);
	stats->collisions = ocelot_read(ocelot, SYS_COUNT_TX_COLLISION);
}

static int ocelot_port_fdb_add(struct ndmsg *ndm, struct nlattr *tb[],
			       struct net_device *dev,
			       const unsigned char *addr,
			       u16 vid, u16 flags,
			       struct netlink_ext_ack *extack)
{
	struct ocelot_port_private *priv = netdev_priv(dev);
	struct ocelot *ocelot = priv->port.ocelot;
	int port = priv->chip_port;

	return ocelot_fdb_add(ocelot, port, addr, vid);
}

static int ocelot_port_fdb_del(struct ndmsg *ndm, struct nlattr *tb[],
			       struct net_device *dev,
			       const unsigned char *addr, u16 vid)
{
	struct ocelot_port_private *priv = netdev_priv(dev);
	struct ocelot *ocelot = priv->port.ocelot;
	int port = priv->chip_port;

	return ocelot_fdb_del(ocelot, port, addr, vid);
}

static int ocelot_port_fdb_dump(struct sk_buff *skb,
				struct netlink_callback *cb,
				struct net_device *dev,
				struct net_device *filter_dev, int *idx)
{
	struct ocelot_port_private *priv = netdev_priv(dev);
	struct ocelot *ocelot = priv->port.ocelot;
	struct ocelot_dump_ctx dump = {
		.dev = dev,
		.skb = skb,
		.cb = cb,
		.idx = *idx,
	};
	int port = priv->chip_port;
	int ret;

	ret = ocelot_fdb_dump(ocelot, port, ocelot_port_fdb_do_dump, &dump);

	*idx = dump.idx;

	return ret;
}

static int ocelot_vlan_rx_add_vid(struct net_device *dev, __be16 proto,
				  u16 vid)
{
	return ocelot_vlan_vid_add(dev, vid, false, false);
}

static int ocelot_vlan_rx_kill_vid(struct net_device *dev, __be16 proto,
				   u16 vid)
{
	return ocelot_vlan_vid_del(dev, vid);
}

static void ocelot_vlan_mode(struct ocelot *ocelot, int port,
			     netdev_features_t features)
{
	u32 val;

	/* Filtering */
	val = ocelot_read(ocelot, ANA_VLANMASK);
	if (features & NETIF_F_HW_VLAN_CTAG_FILTER)
		val |= BIT(port);
	else
		val &= ~BIT(port);
	ocelot_write(ocelot, val, ANA_VLANMASK);
}

static int ocelot_set_features(struct net_device *dev,
			       netdev_features_t features)
{
	netdev_features_t changed = dev->features ^ features;
	struct ocelot_port_private *priv = netdev_priv(dev);
	struct ocelot *ocelot = priv->port.ocelot;
	int port = priv->chip_port;

	if ((dev->features & NETIF_F_HW_TC) > (features & NETIF_F_HW_TC) &&
	    priv->tc.offload_cnt) {
		netdev_err(dev,
			   "Cannot disable HW TC offload while offloads active\n");
		return -EBUSY;
	}

	if (changed & NETIF_F_HW_VLAN_CTAG_FILTER)
		ocelot_vlan_mode(ocelot, port, features);

	return 0;
}

static int ocelot_ioctl(struct net_device *dev, struct ifreq *ifr, int cmd)
{
	struct ocelot_port_private *priv = netdev_priv(dev);
	struct ocelot *ocelot = priv->port.ocelot;
	int port = priv->chip_port;

	/* If the attached PHY device isn't capable of timestamping operations,
	 * use our own (when possible).
	 */
	if (!phy_has_hwtstamp(dev->phydev) && ocelot->ptp) {
		switch (cmd) {
		case SIOCSHWTSTAMP:
			return ocelot_hwstamp_set(ocelot, port, ifr);
		case SIOCGHWTSTAMP:
			return ocelot_hwstamp_get(ocelot, port, ifr);
		}
	}

	return phy_mii_ioctl(dev->phydev, ifr, cmd);
}

static int ocelot_change_mtu(struct net_device *dev, int new_mtu)
{
	struct ocelot_port_private *priv = netdev_priv(dev);
	struct ocelot_port *ocelot_port = &priv->port;
	struct ocelot *ocelot = ocelot_port->ocelot;

	ocelot_port_set_maxlen(ocelot, priv->chip_port, new_mtu);
	WRITE_ONCE(dev->mtu, new_mtu);

	return 0;
}

static const struct net_device_ops ocelot_port_netdev_ops = {
	.ndo_open			= ocelot_port_open,
	.ndo_stop			= ocelot_port_stop,
	.ndo_start_xmit			= ocelot_port_xmit,
	.ndo_change_mtu			= ocelot_change_mtu,
	.ndo_set_rx_mode		= ocelot_set_rx_mode,
	.ndo_set_mac_address		= ocelot_port_set_mac_address,
	.ndo_get_stats64		= ocelot_get_stats64,
	.ndo_fdb_add			= ocelot_port_fdb_add,
	.ndo_fdb_del			= ocelot_port_fdb_del,
	.ndo_fdb_dump			= ocelot_port_fdb_dump,
	.ndo_vlan_rx_add_vid		= ocelot_vlan_rx_add_vid,
	.ndo_vlan_rx_kill_vid		= ocelot_vlan_rx_kill_vid,
	.ndo_set_features		= ocelot_set_features,
	.ndo_setup_tc			= ocelot_setup_tc,
	.ndo_eth_ioctl			= ocelot_ioctl,
	.ndo_get_devlink_port		= ocelot_get_devlink_port,
};

struct net_device *ocelot_port_to_netdev(struct ocelot *ocelot, int port)
{
	struct ocelot_port *ocelot_port = ocelot->ports[port];
	struct ocelot_port_private *priv;

	if (!ocelot_port)
		return NULL;

	priv = container_of(ocelot_port, struct ocelot_port_private, port);

	return priv->dev;
}

/* Checks if the net_device instance given to us originates from our driver */
static bool ocelot_netdevice_dev_check(const struct net_device *dev)
{
	return dev->netdev_ops == &ocelot_port_netdev_ops;
}

int ocelot_netdev_to_port(struct net_device *dev)
{
	struct ocelot_port_private *priv;

	if (!dev || !ocelot_netdevice_dev_check(dev))
		return -EINVAL;

	priv = netdev_priv(dev);

	return priv->chip_port;
}

static void ocelot_port_get_strings(struct net_device *netdev, u32 sset,
				    u8 *data)
{
	struct ocelot_port_private *priv = netdev_priv(netdev);
	struct ocelot *ocelot = priv->port.ocelot;
	int port = priv->chip_port;

	ocelot_get_strings(ocelot, port, sset, data);
}

static void ocelot_port_get_ethtool_stats(struct net_device *dev,
					  struct ethtool_stats *stats,
					  u64 *data)
{
	struct ocelot_port_private *priv = netdev_priv(dev);
	struct ocelot *ocelot = priv->port.ocelot;
	int port = priv->chip_port;

	ocelot_get_ethtool_stats(ocelot, port, data);
}

static int ocelot_port_get_sset_count(struct net_device *dev, int sset)
{
	struct ocelot_port_private *priv = netdev_priv(dev);
	struct ocelot *ocelot = priv->port.ocelot;
	int port = priv->chip_port;

	return ocelot_get_sset_count(ocelot, port, sset);
}

static int ocelot_port_get_ts_info(struct net_device *dev,
				   struct ethtool_ts_info *info)
{
	struct ocelot_port_private *priv = netdev_priv(dev);
	struct ocelot *ocelot = priv->port.ocelot;
	int port = priv->chip_port;

	if (!ocelot->ptp)
		return ethtool_op_get_ts_info(dev, info);

	return ocelot_get_ts_info(ocelot, port, info);
}

static const struct ethtool_ops ocelot_ethtool_ops = {
	.get_strings		= ocelot_port_get_strings,
	.get_ethtool_stats	= ocelot_port_get_ethtool_stats,
	.get_sset_count		= ocelot_port_get_sset_count,
	.get_link_ksettings	= phy_ethtool_get_link_ksettings,
	.set_link_ksettings	= phy_ethtool_set_link_ksettings,
	.get_ts_info		= ocelot_port_get_ts_info,
};

static void ocelot_port_attr_stp_state_set(struct ocelot *ocelot, int port,
					   u8 state)
{
	ocelot_bridge_stp_state_set(ocelot, port, state);
}

static void ocelot_port_attr_ageing_set(struct ocelot *ocelot, int port,
					unsigned long ageing_clock_t)
{
	unsigned long ageing_jiffies = clock_t_to_jiffies(ageing_clock_t);
	u32 ageing_time = jiffies_to_msecs(ageing_jiffies);

	ocelot_set_ageing_time(ocelot, ageing_time);
}

static void ocelot_port_attr_mc_set(struct ocelot *ocelot, int port, bool mc)
{
	u32 cpu_fwd_mcast = ANA_PORT_CPU_FWD_CFG_CPU_IGMP_REDIR_ENA |
			    ANA_PORT_CPU_FWD_CFG_CPU_MLD_REDIR_ENA |
			    ANA_PORT_CPU_FWD_CFG_CPU_IPMC_CTRL_COPY_ENA;
	u32 val = 0;

	if (mc)
		val = cpu_fwd_mcast;

	ocelot_rmw_gix(ocelot, val, cpu_fwd_mcast,
		       ANA_PORT_CPU_FWD_CFG, port);
}

static int ocelot_port_attr_set(struct net_device *dev, const void *ctx,
				const struct switchdev_attr *attr,
				struct netlink_ext_ack *extack)
{
	struct ocelot_port_private *priv = netdev_priv(dev);
	struct ocelot *ocelot = priv->port.ocelot;
	int port = priv->chip_port;
	int err = 0;

	if (ctx && ctx != priv)
		return 0;

	switch (attr->id) {
	case SWITCHDEV_ATTR_ID_PORT_STP_STATE:
		ocelot_port_attr_stp_state_set(ocelot, port, attr->u.stp_state);
		break;
	case SWITCHDEV_ATTR_ID_BRIDGE_AGEING_TIME:
		ocelot_port_attr_ageing_set(ocelot, port, attr->u.ageing_time);
		break;
	case SWITCHDEV_ATTR_ID_BRIDGE_VLAN_FILTERING:
		ocelot_port_vlan_filtering(ocelot, port, attr->u.vlan_filtering,
					   extack);
		break;
	case SWITCHDEV_ATTR_ID_BRIDGE_MC_DISABLED:
		ocelot_port_attr_mc_set(ocelot, port, !attr->u.mc_disabled);
		break;
	case SWITCHDEV_ATTR_ID_PORT_PRE_BRIDGE_FLAGS:
		err = ocelot_port_pre_bridge_flags(ocelot, port,
						   attr->u.brport_flags);
		break;
	case SWITCHDEV_ATTR_ID_PORT_BRIDGE_FLAGS:
		ocelot_port_bridge_flags(ocelot, port, attr->u.brport_flags);
		break;
	default:
		err = -EOPNOTSUPP;
		break;
	}

	return err;
}

static int ocelot_vlan_vid_prepare(struct net_device *dev, u16 vid, bool pvid,
				   bool untagged, struct netlink_ext_ack *extack)
{
	struct ocelot_port_private *priv = netdev_priv(dev);
	struct ocelot_port *ocelot_port = &priv->port;
	struct ocelot *ocelot = ocelot_port->ocelot;
	int port = priv->chip_port;

	return ocelot_vlan_prepare(ocelot, port, vid, pvid, untagged, extack);
}

static int ocelot_port_obj_add_vlan(struct net_device *dev,
				    const struct switchdev_obj_port_vlan *vlan,
				    struct netlink_ext_ack *extack)
{
	bool untagged = vlan->flags & BRIDGE_VLAN_INFO_UNTAGGED;
	bool pvid = vlan->flags & BRIDGE_VLAN_INFO_PVID;
	int ret;

	ret = ocelot_vlan_vid_prepare(dev, vlan->vid, pvid, untagged, extack);
	if (ret)
		return ret;

	return ocelot_vlan_vid_add(dev, vlan->vid, pvid, untagged);
}

static int ocelot_port_obj_add_mdb(struct net_device *dev,
				   const struct switchdev_obj_port_mdb *mdb)
{
	struct ocelot_port_private *priv = netdev_priv(dev);
	struct ocelot_port *ocelot_port = &priv->port;
	struct ocelot *ocelot = ocelot_port->ocelot;
	int port = priv->chip_port;

	return ocelot_port_mdb_add(ocelot, port, mdb);
}

static int ocelot_port_obj_del_mdb(struct net_device *dev,
				   const struct switchdev_obj_port_mdb *mdb)
{
	struct ocelot_port_private *priv = netdev_priv(dev);
	struct ocelot_port *ocelot_port = &priv->port;
	struct ocelot *ocelot = ocelot_port->ocelot;
	int port = priv->chip_port;

	return ocelot_port_mdb_del(ocelot, port, mdb);
}

static int ocelot_port_obj_mrp_add(struct net_device *dev,
				   const struct switchdev_obj_mrp *mrp)
{
	struct ocelot_port_private *priv = netdev_priv(dev);
	struct ocelot_port *ocelot_port = &priv->port;
	struct ocelot *ocelot = ocelot_port->ocelot;
	int port = priv->chip_port;

	return ocelot_mrp_add(ocelot, port, mrp);
}

static int ocelot_port_obj_mrp_del(struct net_device *dev,
				   const struct switchdev_obj_mrp *mrp)
{
	struct ocelot_port_private *priv = netdev_priv(dev);
	struct ocelot_port *ocelot_port = &priv->port;
	struct ocelot *ocelot = ocelot_port->ocelot;
	int port = priv->chip_port;

	return ocelot_mrp_del(ocelot, port, mrp);
}

static int
ocelot_port_obj_mrp_add_ring_role(struct net_device *dev,
				  const struct switchdev_obj_ring_role_mrp *mrp)
{
	struct ocelot_port_private *priv = netdev_priv(dev);
	struct ocelot_port *ocelot_port = &priv->port;
	struct ocelot *ocelot = ocelot_port->ocelot;
	int port = priv->chip_port;

	return ocelot_mrp_add_ring_role(ocelot, port, mrp);
}

static int
ocelot_port_obj_mrp_del_ring_role(struct net_device *dev,
				  const struct switchdev_obj_ring_role_mrp *mrp)
{
	struct ocelot_port_private *priv = netdev_priv(dev);
	struct ocelot_port *ocelot_port = &priv->port;
	struct ocelot *ocelot = ocelot_port->ocelot;
	int port = priv->chip_port;

	return ocelot_mrp_del_ring_role(ocelot, port, mrp);
}

static int ocelot_port_obj_add(struct net_device *dev, const void *ctx,
			       const struct switchdev_obj *obj,
			       struct netlink_ext_ack *extack)
{
	struct ocelot_port_private *priv = netdev_priv(dev);
	int ret = 0;

	if (ctx && ctx != priv)
		return 0;

	switch (obj->id) {
	case SWITCHDEV_OBJ_ID_PORT_VLAN:
		ret = ocelot_port_obj_add_vlan(dev,
					       SWITCHDEV_OBJ_PORT_VLAN(obj),
					       extack);
		break;
	case SWITCHDEV_OBJ_ID_PORT_MDB:
		ret = ocelot_port_obj_add_mdb(dev, SWITCHDEV_OBJ_PORT_MDB(obj));
		break;
	case SWITCHDEV_OBJ_ID_MRP:
		ret = ocelot_port_obj_mrp_add(dev, SWITCHDEV_OBJ_MRP(obj));
		break;
	case SWITCHDEV_OBJ_ID_RING_ROLE_MRP:
		ret = ocelot_port_obj_mrp_add_ring_role(dev,
							SWITCHDEV_OBJ_RING_ROLE_MRP(obj));
		break;
	default:
		return -EOPNOTSUPP;
	}

	return ret;
}

static int ocelot_port_obj_del(struct net_device *dev, const void *ctx,
			       const struct switchdev_obj *obj)
{
	struct ocelot_port_private *priv = netdev_priv(dev);
	int ret = 0;

	if (ctx && ctx != priv)
		return 0;

	switch (obj->id) {
	case SWITCHDEV_OBJ_ID_PORT_VLAN:
		ret = ocelot_vlan_vid_del(dev,
					  SWITCHDEV_OBJ_PORT_VLAN(obj)->vid);
		break;
	case SWITCHDEV_OBJ_ID_PORT_MDB:
		ret = ocelot_port_obj_del_mdb(dev, SWITCHDEV_OBJ_PORT_MDB(obj));
		break;
	case SWITCHDEV_OBJ_ID_MRP:
		ret = ocelot_port_obj_mrp_del(dev, SWITCHDEV_OBJ_MRP(obj));
		break;
	case SWITCHDEV_OBJ_ID_RING_ROLE_MRP:
		ret = ocelot_port_obj_mrp_del_ring_role(dev,
							SWITCHDEV_OBJ_RING_ROLE_MRP(obj));
		break;
	default:
		return -EOPNOTSUPP;
	}

	return ret;
}

static void ocelot_inherit_brport_flags(struct ocelot *ocelot, int port,
					struct net_device *brport_dev)
{
	struct switchdev_brport_flags flags = {0};
	int flag;

	flags.mask = BR_LEARNING | BR_FLOOD | BR_MCAST_FLOOD | BR_BCAST_FLOOD;

	for_each_set_bit(flag, &flags.mask, 32)
		if (br_port_flag_is_set(brport_dev, BIT(flag)))
			flags.val |= BIT(flag);

	ocelot_port_bridge_flags(ocelot, port, flags);
}

static void ocelot_clear_brport_flags(struct ocelot *ocelot, int port)
{
	struct switchdev_brport_flags flags;

	flags.mask = BR_LEARNING | BR_FLOOD | BR_MCAST_FLOOD | BR_BCAST_FLOOD;
	flags.val = flags.mask & ~BR_LEARNING;

	ocelot_port_bridge_flags(ocelot, port, flags);
}

static int ocelot_switchdev_sync(struct ocelot *ocelot, int port,
				 struct net_device *brport_dev,
				 struct net_device *bridge_dev,
				 struct netlink_ext_ack *extack)
{
	clock_t ageing_time;
	u8 stp_state;

	ocelot_inherit_brport_flags(ocelot, port, brport_dev);

	stp_state = br_port_get_stp_state(brport_dev);
	ocelot_bridge_stp_state_set(ocelot, port, stp_state);

	ageing_time = br_get_ageing_time(bridge_dev);
	ocelot_port_attr_ageing_set(ocelot, port, ageing_time);

	return ocelot_port_vlan_filtering(ocelot, port,
					  br_vlan_enabled(bridge_dev),
					  extack);
}

static int ocelot_switchdev_unsync(struct ocelot *ocelot, int port)
{
	int err;

	err = ocelot_port_vlan_filtering(ocelot, port, false, NULL);
	if (err)
		return err;

	ocelot_clear_brport_flags(ocelot, port);

	ocelot_bridge_stp_state_set(ocelot, port, BR_STATE_FORWARDING);

	return 0;
}

static int ocelot_netdevice_bridge_join(struct net_device *dev,
					struct net_device *brport_dev,
					struct net_device *bridge,
					struct netlink_ext_ack *extack)
{
	struct ocelot_port_private *priv = netdev_priv(dev);
	struct ocelot_port *ocelot_port = &priv->port;
	struct ocelot *ocelot = ocelot_port->ocelot;
	int port = priv->chip_port;
	int err;

	ocelot_port_bridge_join(ocelot, port, bridge);

	err = switchdev_bridge_port_offload(brport_dev, dev, priv,
					    &ocelot_switchdev_nb,
					    &ocelot_switchdev_blocking_nb,
					    false, extack);
	if (err)
		goto err_switchdev_offload;

	err = ocelot_switchdev_sync(ocelot, port, brport_dev, bridge, extack);
	if (err)
		goto err_switchdev_sync;

	return 0;

err_switchdev_sync:
	switchdev_bridge_port_unoffload(brport_dev, priv,
					&ocelot_switchdev_nb,
					&ocelot_switchdev_blocking_nb);
err_switchdev_offload:
	ocelot_port_bridge_leave(ocelot, port, bridge);
	return err;
}

static void ocelot_netdevice_pre_bridge_leave(struct net_device *dev,
					      struct net_device *brport_dev)
{
	struct ocelot_port_private *priv = netdev_priv(dev);

	switchdev_bridge_port_unoffload(brport_dev, priv,
					&ocelot_switchdev_nb,
					&ocelot_switchdev_blocking_nb);
}

static int ocelot_netdevice_bridge_leave(struct net_device *dev,
					 struct net_device *brport_dev,
					 struct net_device *bridge)
{
	struct ocelot_port_private *priv = netdev_priv(dev);
	struct ocelot_port *ocelot_port = &priv->port;
	struct ocelot *ocelot = ocelot_port->ocelot;
	int port = priv->chip_port;
	int err;

	err = ocelot_switchdev_unsync(ocelot, port);
	if (err)
		return err;

	ocelot_port_bridge_leave(ocelot, port, bridge);

	return 0;
}

static int ocelot_netdevice_lag_join(struct net_device *dev,
				     struct net_device *bond,
				     struct netdev_lag_upper_info *info,
				     struct netlink_ext_ack *extack)
{
	struct ocelot_port_private *priv = netdev_priv(dev);
	struct ocelot_port *ocelot_port = &priv->port;
	struct ocelot *ocelot = ocelot_port->ocelot;
	struct net_device *bridge_dev;
	int port = priv->chip_port;
	int err;

	err = ocelot_port_lag_join(ocelot, port, bond, info);
	if (err == -EOPNOTSUPP) {
		NL_SET_ERR_MSG_MOD(extack, "Offloading not supported");
		return 0;
	}

	bridge_dev = netdev_master_upper_dev_get(bond);
	if (!bridge_dev || !netif_is_bridge_master(bridge_dev))
		return 0;

	err = ocelot_netdevice_bridge_join(dev, bond, bridge_dev, extack);
	if (err)
		goto err_bridge_join;

	return 0;

err_bridge_join:
	ocelot_port_lag_leave(ocelot, port, bond);
	return err;
}

static void ocelot_netdevice_pre_lag_leave(struct net_device *dev,
					   struct net_device *bond)
{
	struct net_device *bridge_dev;

	bridge_dev = netdev_master_upper_dev_get(bond);
	if (!bridge_dev || !netif_is_bridge_master(bridge_dev))
		return;

	ocelot_netdevice_pre_bridge_leave(dev, bond);
}

static int ocelot_netdevice_lag_leave(struct net_device *dev,
				      struct net_device *bond)
{
	struct ocelot_port_private *priv = netdev_priv(dev);
	struct ocelot_port *ocelot_port = &priv->port;
	struct ocelot *ocelot = ocelot_port->ocelot;
	struct net_device *bridge_dev;
	int port = priv->chip_port;

	ocelot_port_lag_leave(ocelot, port, bond);

	bridge_dev = netdev_master_upper_dev_get(bond);
	if (!bridge_dev || !netif_is_bridge_master(bridge_dev))
		return 0;

	return ocelot_netdevice_bridge_leave(dev, bond, bridge_dev);
}

static int ocelot_netdevice_changeupper(struct net_device *dev,
					struct net_device *brport_dev,
					struct netdev_notifier_changeupper_info *info)
{
	struct netlink_ext_ack *extack;
	int err = 0;

	extack = netdev_notifier_info_to_extack(&info->info);

	if (netif_is_bridge_master(info->upper_dev)) {
		if (info->linking)
			err = ocelot_netdevice_bridge_join(dev, brport_dev,
							   info->upper_dev,
							   extack);
		else
			err = ocelot_netdevice_bridge_leave(dev, brport_dev,
							    info->upper_dev);
	}
	if (netif_is_lag_master(info->upper_dev)) {
		if (info->linking)
			err = ocelot_netdevice_lag_join(dev, info->upper_dev,
							info->upper_info, extack);
		else
			ocelot_netdevice_lag_leave(dev, info->upper_dev);
	}

	return notifier_from_errno(err);
}

/* Treat CHANGEUPPER events on an offloaded LAG as individual CHANGEUPPER
 * events for the lower physical ports of the LAG.
 * If the LAG upper isn't offloaded, ignore its CHANGEUPPER events.
 * In case the LAG joined a bridge, notify that we are offloading it and can do
 * forwarding in hardware towards it.
 */
static int
ocelot_netdevice_lag_changeupper(struct net_device *dev,
				 struct netdev_notifier_changeupper_info *info)
{
	struct net_device *lower;
	struct list_head *iter;
	int err = NOTIFY_DONE;

	netdev_for_each_lower_dev(dev, lower, iter) {
		struct ocelot_port_private *priv = netdev_priv(lower);
		struct ocelot_port *ocelot_port = &priv->port;

		if (ocelot_port->bond != dev)
			return NOTIFY_OK;

		err = ocelot_netdevice_changeupper(lower, dev, info);
		if (err)
			return notifier_from_errno(err);
	}

	return NOTIFY_DONE;
}

static int
ocelot_netdevice_prechangeupper(struct net_device *dev,
				struct net_device *brport_dev,
				struct netdev_notifier_changeupper_info *info)
{
	if (netif_is_bridge_master(info->upper_dev) && !info->linking)
		ocelot_netdevice_pre_bridge_leave(dev, brport_dev);

	if (netif_is_lag_master(info->upper_dev) && !info->linking)
		ocelot_netdevice_pre_lag_leave(dev, info->upper_dev);

	return NOTIFY_DONE;
}

static int
ocelot_netdevice_lag_prechangeupper(struct net_device *dev,
				    struct netdev_notifier_changeupper_info *info)
{
	struct net_device *lower;
	struct list_head *iter;
	int err = NOTIFY_DONE;

	netdev_for_each_lower_dev(dev, lower, iter) {
		struct ocelot_port_private *priv = netdev_priv(lower);
		struct ocelot_port *ocelot_port = &priv->port;

		if (ocelot_port->bond != dev)
			return NOTIFY_OK;

		err = ocelot_netdevice_prechangeupper(dev, lower, info);
		if (err)
			return err;
	}

	return NOTIFY_DONE;
}

static int
ocelot_netdevice_changelowerstate(struct net_device *dev,
				  struct netdev_lag_lower_state_info *info)
{
	struct ocelot_port_private *priv = netdev_priv(dev);
	bool is_active = info->link_up && info->tx_enabled;
	struct ocelot_port *ocelot_port = &priv->port;
	struct ocelot *ocelot = ocelot_port->ocelot;
	int port = priv->chip_port;

	if (!ocelot_port->bond)
		return NOTIFY_DONE;

	if (ocelot_port->lag_tx_active == is_active)
		return NOTIFY_DONE;

	ocelot_port_lag_change(ocelot, port, is_active);

	return NOTIFY_OK;
}

static int ocelot_netdevice_event(struct notifier_block *unused,
				  unsigned long event, void *ptr)
{
	struct net_device *dev = netdev_notifier_info_to_dev(ptr);

	switch (event) {
	case NETDEV_PRECHANGEUPPER: {
		struct netdev_notifier_changeupper_info *info = ptr;

		if (ocelot_netdevice_dev_check(dev))
			return ocelot_netdevice_prechangeupper(dev, dev, info);

		if (netif_is_lag_master(dev))
			return ocelot_netdevice_lag_prechangeupper(dev, info);

		break;
	}
	case NETDEV_CHANGEUPPER: {
		struct netdev_notifier_changeupper_info *info = ptr;

		if (ocelot_netdevice_dev_check(dev))
			return ocelot_netdevice_changeupper(dev, dev, info);

		if (netif_is_lag_master(dev))
			return ocelot_netdevice_lag_changeupper(dev, info);

		break;
	}
	case NETDEV_CHANGELOWERSTATE: {
		struct netdev_notifier_changelowerstate_info *info = ptr;

		if (!ocelot_netdevice_dev_check(dev))
			break;

		return ocelot_netdevice_changelowerstate(dev,
							 info->lower_state_info);
	}
	default:
		break;
	}

	return NOTIFY_DONE;
}

struct notifier_block ocelot_netdevice_nb __read_mostly = {
	.notifier_call = ocelot_netdevice_event,
};

static int ocelot_switchdev_event(struct notifier_block *unused,
				  unsigned long event, void *ptr)
{
	struct net_device *dev = switchdev_notifier_info_to_dev(ptr);
	int err;

	switch (event) {
	case SWITCHDEV_PORT_ATTR_SET:
		err = switchdev_handle_port_attr_set(dev, ptr,
						     ocelot_netdevice_dev_check,
						     ocelot_port_attr_set);
		return notifier_from_errno(err);
	}

	return NOTIFY_DONE;
}

struct notifier_block ocelot_switchdev_nb __read_mostly = {
	.notifier_call = ocelot_switchdev_event,
};

static int ocelot_switchdev_blocking_event(struct notifier_block *unused,
					   unsigned long event, void *ptr)
{
	struct net_device *dev = switchdev_notifier_info_to_dev(ptr);
	int err;

	switch (event) {
		/* Blocking events. */
	case SWITCHDEV_PORT_OBJ_ADD:
		err = switchdev_handle_port_obj_add(dev, ptr,
						    ocelot_netdevice_dev_check,
						    ocelot_port_obj_add);
		return notifier_from_errno(err);
	case SWITCHDEV_PORT_OBJ_DEL:
		err = switchdev_handle_port_obj_del(dev, ptr,
						    ocelot_netdevice_dev_check,
						    ocelot_port_obj_del);
		return notifier_from_errno(err);
	case SWITCHDEV_PORT_ATTR_SET:
		err = switchdev_handle_port_attr_set(dev, ptr,
						     ocelot_netdevice_dev_check,
						     ocelot_port_attr_set);
		return notifier_from_errno(err);
	}

	return NOTIFY_DONE;
}

struct notifier_block ocelot_switchdev_blocking_nb __read_mostly = {
	.notifier_call = ocelot_switchdev_blocking_event,
};

<<<<<<< HEAD
static void vsc7514_phylink_validate(struct phylink_config *config,
				     unsigned long *supported,
				     struct phylink_link_state *state)
{
	struct net_device *ndev = to_net_dev(config->dev);
	struct ocelot_port_private *priv = netdev_priv(ndev);
	struct ocelot_port *ocelot_port = &priv->port;
	__ETHTOOL_DECLARE_LINK_MODE_MASK(mask) = {};

	if (state->interface != PHY_INTERFACE_MODE_NA &&
	    state->interface != ocelot_port->phy_mode) {
		linkmode_zero(supported);
		return;
	}

	phylink_set_port_modes(mask);

	phylink_set(mask, Pause);
	phylink_set(mask, Autoneg);
	phylink_set(mask, Asym_Pause);
	phylink_set(mask, 10baseT_Half);
	phylink_set(mask, 10baseT_Full);
	phylink_set(mask, 100baseT_Half);
	phylink_set(mask, 100baseT_Full);
	phylink_set(mask, 1000baseT_Half);
	phylink_set(mask, 1000baseT_Full);
	phylink_set(mask, 1000baseX_Full);
	phylink_set(mask, 2500baseT_Full);
	phylink_set(mask, 2500baseX_Full);

	linkmode_and(supported, supported, mask);
	linkmode_and(state->advertising, state->advertising, mask);
}

=======
>>>>>>> 754e0b0e
static void vsc7514_phylink_mac_config(struct phylink_config *config,
				       unsigned int link_an_mode,
				       const struct phylink_link_state *state)
{
	struct net_device *ndev = to_net_dev(config->dev);
	struct ocelot_port_private *priv = netdev_priv(ndev);
	struct ocelot_port *ocelot_port = &priv->port;

	/* Disable HDX fast control */
	ocelot_port_writel(ocelot_port, DEV_PORT_MISC_HDX_FAST_DIS,
			   DEV_PORT_MISC);

	/* SGMII only for now */
	ocelot_port_writel(ocelot_port, PCS1G_MODE_CFG_SGMII_MODE_ENA,
			   PCS1G_MODE_CFG);
	ocelot_port_writel(ocelot_port, PCS1G_SD_CFG_SD_SEL, PCS1G_SD_CFG);

	/* Enable PCS */
	ocelot_port_writel(ocelot_port, PCS1G_CFG_PCS_ENA, PCS1G_CFG);

	/* No aneg on SGMII */
	ocelot_port_writel(ocelot_port, 0, PCS1G_ANEG_CFG);

	/* No loopback */
	ocelot_port_writel(ocelot_port, 0, PCS1G_LB_CFG);
}

static void vsc7514_phylink_mac_link_down(struct phylink_config *config,
					  unsigned int link_an_mode,
					  phy_interface_t interface)
{
	struct net_device *ndev = to_net_dev(config->dev);
	struct ocelot_port_private *priv = netdev_priv(ndev);
	struct ocelot *ocelot = priv->port.ocelot;
	int port = priv->chip_port;

	ocelot_phylink_mac_link_down(ocelot, port, link_an_mode, interface,
				     OCELOT_MAC_QUIRKS);
}

static void vsc7514_phylink_mac_link_up(struct phylink_config *config,
					struct phy_device *phydev,
					unsigned int link_an_mode,
					phy_interface_t interface,
					int speed, int duplex,
					bool tx_pause, bool rx_pause)
{
	struct net_device *ndev = to_net_dev(config->dev);
	struct ocelot_port_private *priv = netdev_priv(ndev);
	struct ocelot *ocelot = priv->port.ocelot;
	int port = priv->chip_port;

	ocelot_phylink_mac_link_up(ocelot, port, phydev, link_an_mode,
				   interface, speed, duplex,
				   tx_pause, rx_pause, OCELOT_MAC_QUIRKS);
}

static const struct phylink_mac_ops ocelot_phylink_ops = {
	.validate		= phylink_generic_validate,
	.mac_config		= vsc7514_phylink_mac_config,
	.mac_link_down		= vsc7514_phylink_mac_link_down,
	.mac_link_up		= vsc7514_phylink_mac_link_up,
};

static int ocelot_port_phylink_create(struct ocelot *ocelot, int port,
				      struct device_node *portnp)
{
	struct ocelot_port *ocelot_port = ocelot->ports[port];
	struct ocelot_port_private *priv;
	struct device *dev = ocelot->dev;
	phy_interface_t phy_mode;
	struct phylink *phylink;
	int err;

	of_get_phy_mode(portnp, &phy_mode);
	/* DT bindings of internal PHY ports are broken and don't
	 * specify a phy-mode
	 */
	if (phy_mode == PHY_INTERFACE_MODE_NA)
		phy_mode = PHY_INTERFACE_MODE_INTERNAL;

	if (phy_mode != PHY_INTERFACE_MODE_SGMII &&
	    phy_mode != PHY_INTERFACE_MODE_QSGMII &&
	    phy_mode != PHY_INTERFACE_MODE_INTERNAL) {
		dev_err(dev, "unsupported phy mode %s for port %d\n",
			phy_modes(phy_mode), port);
		return -EINVAL;
	}

	/* Ensure clock signals and speed are set on all QSGMII links */
	if (phy_mode == PHY_INTERFACE_MODE_QSGMII)
		ocelot_port_rmwl(ocelot_port, 0,
				 DEV_CLOCK_CFG_MAC_TX_RST |
				 DEV_CLOCK_CFG_MAC_RX_RST,
				 DEV_CLOCK_CFG);

	ocelot_port->phy_mode = phy_mode;

	if (phy_mode != PHY_INTERFACE_MODE_INTERNAL) {
		struct phy *serdes = of_phy_get(portnp, NULL);

		if (IS_ERR(serdes)) {
			err = PTR_ERR(serdes);
			dev_err_probe(dev, err,
				      "missing SerDes phys for port %d\n",
				      port);
			return err;
		}

		err = phy_set_mode_ext(serdes, PHY_MODE_ETHERNET, phy_mode);
		of_phy_put(serdes);
		if (err) {
			dev_err(dev, "Could not SerDes mode on port %d: %pe\n",
				port, ERR_PTR(err));
			return err;
		}
	}

	priv = container_of(ocelot_port, struct ocelot_port_private, port);

	priv->phylink_config.dev = &priv->dev->dev;
	priv->phylink_config.type = PHYLINK_NETDEV;
	priv->phylink_config.mac_capabilities = MAC_ASYM_PAUSE | MAC_SYM_PAUSE |
		MAC_10 | MAC_100 | MAC_1000FD | MAC_2500FD;

	__set_bit(ocelot_port->phy_mode,
		  priv->phylink_config.supported_interfaces);

	phylink = phylink_create(&priv->phylink_config,
				 of_fwnode_handle(portnp),
				 phy_mode, &ocelot_phylink_ops);
	if (IS_ERR(phylink)) {
		err = PTR_ERR(phylink);
		dev_err(dev, "Could not create phylink (%pe)\n", phylink);
		return err;
	}

	priv->phylink = phylink;

	err = phylink_of_phy_connect(phylink, portnp, 0);
	if (err) {
		dev_err(dev, "Could not connect to PHY: %pe\n", ERR_PTR(err));
		phylink_destroy(phylink);
		priv->phylink = NULL;
		return err;
	}

	return 0;
}

int ocelot_probe_port(struct ocelot *ocelot, int port, struct regmap *target,
		      struct device_node *portnp)
{
	struct ocelot_port_private *priv;
	struct ocelot_port *ocelot_port;
	struct net_device *dev;
	int err;

	dev = alloc_etherdev(sizeof(struct ocelot_port_private));
	if (!dev)
		return -ENOMEM;
	SET_NETDEV_DEV(dev, ocelot->dev);
	priv = netdev_priv(dev);
	priv->dev = dev;
	priv->chip_port = port;
	ocelot_port = &priv->port;
	ocelot_port->ocelot = ocelot;
	ocelot_port->target = target;
	ocelot->ports[port] = ocelot_port;

	dev->netdev_ops = &ocelot_port_netdev_ops;
	dev->ethtool_ops = &ocelot_ethtool_ops;
	dev->max_mtu = OCELOT_JUMBO_MTU;

	dev->hw_features |= NETIF_F_HW_VLAN_CTAG_FILTER | NETIF_F_RXFCS |
		NETIF_F_HW_TC;
	dev->features |= NETIF_F_HW_VLAN_CTAG_FILTER | NETIF_F_HW_TC;

<<<<<<< HEAD
	eth_hw_addr_gen(dev, ocelot->base_mac, port);
=======
	err = of_get_ethdev_address(portnp, dev);
	if (err)
		eth_hw_addr_gen(dev, ocelot->base_mac, port);

>>>>>>> 754e0b0e
	ocelot_mact_learn(ocelot, PGID_CPU, dev->dev_addr,
			  OCELOT_VLAN_UNAWARE_PVID, ENTRYTYPE_LOCKED);

	ocelot_init_port(ocelot, port);

	err = ocelot_port_phylink_create(ocelot, port, portnp);
	if (err)
		goto out;

	if (ocelot->fdma)
		ocelot_fdma_netdev_init(ocelot, dev);

	err = register_netdev(dev);
	if (err) {
		dev_err(ocelot->dev, "register_netdev failed\n");
		goto out_fdma_deinit;
	}

	return 0;

out_fdma_deinit:
	if (ocelot->fdma)
		ocelot_fdma_netdev_deinit(ocelot, dev);
out:
	ocelot->ports[port] = NULL;
	free_netdev(dev);

	return err;
}

void ocelot_release_port(struct ocelot_port *ocelot_port)
{
	struct ocelot_port_private *priv = container_of(ocelot_port,
						struct ocelot_port_private,
						port);
	struct ocelot *ocelot = ocelot_port->ocelot;
	struct ocelot_fdma *fdma = ocelot->fdma;

	unregister_netdev(priv->dev);

	if (fdma)
		ocelot_fdma_netdev_deinit(ocelot, priv->dev);

	if (priv->phylink) {
		rtnl_lock();
		phylink_disconnect_phy(priv->phylink);
		rtnl_unlock();

		phylink_destroy(priv->phylink);
	}

	free_netdev(priv->dev);
}<|MERGE_RESOLUTION|>--- conflicted
+++ resolved
@@ -1517,43 +1517,6 @@
 	.notifier_call = ocelot_switchdev_blocking_event,
 };
 
-<<<<<<< HEAD
-static void vsc7514_phylink_validate(struct phylink_config *config,
-				     unsigned long *supported,
-				     struct phylink_link_state *state)
-{
-	struct net_device *ndev = to_net_dev(config->dev);
-	struct ocelot_port_private *priv = netdev_priv(ndev);
-	struct ocelot_port *ocelot_port = &priv->port;
-	__ETHTOOL_DECLARE_LINK_MODE_MASK(mask) = {};
-
-	if (state->interface != PHY_INTERFACE_MODE_NA &&
-	    state->interface != ocelot_port->phy_mode) {
-		linkmode_zero(supported);
-		return;
-	}
-
-	phylink_set_port_modes(mask);
-
-	phylink_set(mask, Pause);
-	phylink_set(mask, Autoneg);
-	phylink_set(mask, Asym_Pause);
-	phylink_set(mask, 10baseT_Half);
-	phylink_set(mask, 10baseT_Full);
-	phylink_set(mask, 100baseT_Half);
-	phylink_set(mask, 100baseT_Full);
-	phylink_set(mask, 1000baseT_Half);
-	phylink_set(mask, 1000baseT_Full);
-	phylink_set(mask, 1000baseX_Full);
-	phylink_set(mask, 2500baseT_Full);
-	phylink_set(mask, 2500baseX_Full);
-
-	linkmode_and(supported, supported, mask);
-	linkmode_and(state->advertising, state->advertising, mask);
-}
-
-=======
->>>>>>> 754e0b0e
 static void vsc7514_phylink_mac_config(struct phylink_config *config,
 				       unsigned int link_an_mode,
 				       const struct phylink_link_state *state)
@@ -1732,14 +1695,10 @@
 		NETIF_F_HW_TC;
 	dev->features |= NETIF_F_HW_VLAN_CTAG_FILTER | NETIF_F_HW_TC;
 
-<<<<<<< HEAD
-	eth_hw_addr_gen(dev, ocelot->base_mac, port);
-=======
 	err = of_get_ethdev_address(portnp, dev);
 	if (err)
 		eth_hw_addr_gen(dev, ocelot->base_mac, port);
 
->>>>>>> 754e0b0e
 	ocelot_mact_learn(ocelot, PGID_CPU, dev->dev_addr,
 			  OCELOT_VLAN_UNAWARE_PVID, ENTRYTYPE_LOCKED);
 
