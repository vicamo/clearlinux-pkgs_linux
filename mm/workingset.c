// SPDX-License-Identifier: GPL-2.0
/*
 * Workingset detection
 *
 * Copyright (C) 2013 Red Hat, Inc., Johannes Weiner
 */

#include <linux/memcontrol.h>
#include <linux/writeback.h>
#include <linux/shmem_fs.h>
#include <linux/pagemap.h>
#include <linux/atomic.h>
#include <linux/module.h>
#include <linux/swap.h>
#include <linux/dax.h>
#include <linux/fs.h>
#include <linux/mm.h>

/*
 *		Double CLOCK lists
 *
 * Per node, two clock lists are maintained for file pages: the
 * inactive and the active list.  Freshly faulted pages start out at
 * the head of the inactive list and page reclaim scans pages from the
 * tail.  Pages that are accessed multiple times on the inactive list
 * are promoted to the active list, to protect them from reclaim,
 * whereas active pages are demoted to the inactive list when the
 * active list grows too big.
 *
 *   fault ------------------------+
 *                                 |
 *              +--------------+   |            +-------------+
 *   reclaim <- |   inactive   | <-+-- demotion |    active   | <--+
 *              +--------------+                +-------------+    |
 *                     |                                           |
 *                     +-------------- promotion ------------------+
 *
 *
 *		Access frequency and refault distance
 *
 * A workload is thrashing when its pages are frequently used but they
 * are evicted from the inactive list every time before another access
 * would have promoted them to the active list.
 *
 * In cases where the average access distance between thrashing pages
 * is bigger than the size of memory there is nothing that can be
 * done - the thrashing set could never fit into memory under any
 * circumstance.
 *
 * However, the average access distance could be bigger than the
 * inactive list, yet smaller than the size of memory.  In this case,
 * the set could fit into memory if it weren't for the currently
 * active pages - which may be used more, hopefully less frequently:
 *
 *      +-memory available to cache-+
 *      |                           |
 *      +-inactive------+-active----+
 *  a b | c d e f g h i | J K L M N |
 *      +---------------+-----------+
 *
 * It is prohibitively expensive to accurately track access frequency
 * of pages.  But a reasonable approximation can be made to measure
 * thrashing on the inactive list, after which refaulting pages can be
 * activated optimistically to compete with the existing active pages.
 *
 * Approximating inactive page access frequency - Observations:
 *
 * 1. When a page is accessed for the first time, it is added to the
 *    head of the inactive list, slides every existing inactive page
 *    towards the tail by one slot, and pushes the current tail page
 *    out of memory.
 *
 * 2. When a page is accessed for the second time, it is promoted to
 *    the active list, shrinking the inactive list by one slot.  This
 *    also slides all inactive pages that were faulted into the cache
 *    more recently than the activated page towards the tail of the
 *    inactive list.
 *
 * Thus:
 *
 * 1. The sum of evictions and activations between any two points in
 *    time indicate the minimum number of inactive pages accessed in
 *    between.
 *
 * 2. Moving one inactive page N page slots towards the tail of the
 *    list requires at least N inactive page accesses.
 *
 * Combining these:
 *
 * 1. When a page is finally evicted from memory, the number of
 *    inactive pages accessed while the page was in cache is at least
 *    the number of page slots on the inactive list.
 *
 * 2. In addition, measuring the sum of evictions and activations (E)
 *    at the time of a page's eviction, and comparing it to another
 *    reading (R) at the time the page faults back into memory tells
 *    the minimum number of accesses while the page was not cached.
 *    This is called the refault distance.
 *
 * Because the first access of the page was the fault and the second
 * access the refault, we combine the in-cache distance with the
 * out-of-cache distance to get the complete minimum access distance
 * of this page:
 *
 *      NR_inactive + (R - E)
 *
 * And knowing the minimum access distance of a page, we can easily
 * tell if the page would be able to stay in cache assuming all page
 * slots in the cache were available:
 *
 *   NR_inactive + (R - E) <= NR_inactive + NR_active
 *
 * which can be further simplified to
 *
 *   (R - E) <= NR_active
 *
 * Put into words, the refault distance (out-of-cache) can be seen as
 * a deficit in inactive list space (in-cache).  If the inactive list
 * had (R - E) more page slots, the page would not have been evicted
 * in between accesses, but activated instead.  And on a full system,
 * the only thing eating into inactive list space is active pages.
 *
 *
 *		Refaulting inactive pages
 *
 * All that is known about the active list is that the pages have been
 * accessed more than once in the past.  This means that at any given
 * time there is actually a good chance that pages on the active list
 * are no longer in active use.
 *
 * So when a refault distance of (R - E) is observed and there are at
 * least (R - E) active pages, the refaulting page is activated
 * optimistically in the hope that (R - E) active pages are actually
 * used less frequently than the refaulting page - or even not used at
 * all anymore.
 *
 * That means if inactive cache is refaulting with a suitable refault
 * distance, we assume the cache workingset is transitioning and put
 * pressure on the current active list.
 *
 * If this is wrong and demotion kicks in, the pages which are truly
 * used more frequently will be reactivated while the less frequently
 * used once will be evicted from memory.
 *
 * But if this is right, the stale pages will be pushed out of memory
 * and the used pages get to stay in cache.
 *
 *		Refaulting active pages
 *
 * If on the other hand the refaulting pages have recently been
 * deactivated, it means that the active list is no longer protecting
 * actively used cache from reclaim. The cache is NOT transitioning to
 * a different workingset; the existing workingset is thrashing in the
 * space allocated to the page cache.
 *
 *
 *		Implementation
 *
 * For each node's LRU lists, a counter for inactive evictions and
 * activations is maintained (node->nonresident_age).
 *
 * On eviction, a snapshot of this counter (along with some bits to
 * identify the node) is stored in the now empty page cache
 * slot of the evicted page.  This is called a shadow entry.
 *
 * On cache misses for which there are shadow entries, an eligible
 * refault distance will immediately activate the refaulting page.
 */

#define EVICTION_SHIFT	((BITS_PER_LONG - BITS_PER_XA_VALUE) +	\
			 1 + NODES_SHIFT + MEM_CGROUP_ID_SHIFT)
#define EVICTION_MASK	(~0UL >> EVICTION_SHIFT)

/*
 * Eviction timestamps need to be able to cover the full range of
 * actionable refaults. However, bits are tight in the xarray
 * entry, and after storing the identifier for the lruvec there might
 * not be enough left to represent every single actionable refault. In
 * that case, we have to sacrifice granularity for distance, and group
 * evictions into coarser buckets by shaving off lower timestamp bits.
 */
static unsigned int bucket_order __read_mostly;

static void *pack_shadow(int memcgid, pg_data_t *pgdat, unsigned long eviction,
			 bool workingset)
{
	eviction >>= bucket_order;
	eviction &= EVICTION_MASK;
	eviction = (eviction << MEM_CGROUP_ID_SHIFT) | memcgid;
	eviction = (eviction << NODES_SHIFT) | pgdat->node_id;
	eviction = (eviction << 1) | workingset;

	return xa_mk_value(eviction);
}

static void unpack_shadow(void *shadow, int *memcgidp, pg_data_t **pgdat,
			  unsigned long *evictionp, bool *workingsetp)
{
	unsigned long entry = xa_to_value(shadow);
	int memcgid, nid;
	bool workingset;

	workingset = entry & 1;
	entry >>= 1;
	nid = entry & ((1UL << NODES_SHIFT) - 1);
	entry >>= NODES_SHIFT;
	memcgid = entry & ((1UL << MEM_CGROUP_ID_SHIFT) - 1);
	entry >>= MEM_CGROUP_ID_SHIFT;

	*memcgidp = memcgid;
	*pgdat = NODE_DATA(nid);
	*evictionp = entry << bucket_order;
	*workingsetp = workingset;
}

/**
 * workingset_age_nonresident - age non-resident entries as LRU ages
 * @memcg: the lruvec that was aged
 * @nr_pages: the number of pages to count
 *
 * As in-memory pages are aged, non-resident pages need to be aged as
 * well, in order for the refault distances later on to be comparable
 * to the in-memory dimensions. This function allows reclaim and LRU
 * operations to drive the non-resident aging along in parallel.
 */
void workingset_age_nonresident(struct lruvec *lruvec, unsigned long nr_pages)
{
	/*
	 * Reclaiming a cgroup means reclaiming all its children in a
	 * round-robin fashion. That means that each cgroup has an LRU
	 * order that is composed of the LRU orders of its child
	 * cgroups; and every page has an LRU position not just in the
	 * cgroup that owns it, but in all of that group's ancestors.
	 *
	 * So when the physical inactive list of a leaf cgroup ages,
	 * the virtual inactive lists of all its parents, including
	 * the root cgroup's, age as well.
	 */
	do {
		atomic_long_add(nr_pages, &lruvec->nonresident_age);
	} while ((lruvec = parent_lruvec(lruvec)));
}

/**
 * workingset_eviction - note the eviction of a page from memory
 * @target_memcg: the cgroup that is causing the reclaim
 * @page: the page being evicted
 *
 * Returns a shadow entry to be stored in @page->mapping->i_pages in place
 * of the evicted @page so that a later refault can be detected.
 */
void *workingset_eviction(struct page *page, struct mem_cgroup *target_memcg)
{
	struct pglist_data *pgdat = page_pgdat(page);
	unsigned long eviction;
	struct lruvec *lruvec;
	int memcgid;

	/* Page is fully exclusive and pins page->mem_cgroup */
	VM_BUG_ON_PAGE(PageLRU(page), page);
	VM_BUG_ON_PAGE(page_count(page), page);
	VM_BUG_ON_PAGE(!PageLocked(page), page);

	lruvec = mem_cgroup_lruvec(target_memcg, pgdat);
	workingset_age_nonresident(lruvec, hpage_nr_pages(page));
	/* XXX: target_memcg can be NULL, go through lruvec */
	memcgid = mem_cgroup_id(lruvec_memcg(lruvec));
	eviction = atomic_long_read(&lruvec->nonresident_age);
	return pack_shadow(memcgid, pgdat, eviction, PageWorkingset(page));
}

/**
 * workingset_refault - evaluate the refault of a previously evicted page
 * @page: the freshly allocated replacement page
 * @shadow: shadow entry of the evicted page
 *
 * Calculates and evaluates the refault distance of the previously
 * evicted page in the context of the node and the memcg whose memory
 * pressure caused the eviction.
 */
void workingset_refault(struct page *page, void *shadow)
{
	struct mem_cgroup *eviction_memcg;
	struct lruvec *eviction_lruvec;
	unsigned long refault_distance;
	unsigned long workingset_size;
	struct pglist_data *pgdat;
	struct mem_cgroup *memcg;
	unsigned long eviction;
	struct lruvec *lruvec;
	unsigned long refault;
	bool workingset;
	int memcgid;

	unpack_shadow(shadow, &memcgid, &pgdat, &eviction, &workingset);

	rcu_read_lock();
	/*
	 * Look up the memcg associated with the stored ID. It might
	 * have been deleted since the page's eviction.
	 *
	 * Note that in rare events the ID could have been recycled
	 * for a new cgroup that refaults a shared page. This is
	 * impossible to tell from the available data. However, this
	 * should be a rare and limited disturbance, and activations
	 * are always speculative anyway. Ultimately, it's the aging
	 * algorithm's job to shake out the minimum access frequency
	 * for the active cache.
	 *
	 * XXX: On !CONFIG_MEMCG, this will always return NULL; it
	 * would be better if the root_mem_cgroup existed in all
	 * configurations instead.
	 */
	eviction_memcg = mem_cgroup_from_id(memcgid);
	if (!mem_cgroup_disabled() && !eviction_memcg)
		goto out;
	eviction_lruvec = mem_cgroup_lruvec(eviction_memcg, pgdat);
<<<<<<< HEAD
	refault = atomic_long_read(&eviction_lruvec->inactive_age);
=======
	refault = atomic_long_read(&eviction_lruvec->nonresident_age);
>>>>>>> 84569f32

	/*
	 * Calculate the refault distance
	 *
	 * The unsigned subtraction here gives an accurate distance
	 * across nonresident_age overflows in most cases. There is a
	 * special case: usually, shadow entries have a short lifetime
	 * and are either refaulted or reclaimed along with the inode
	 * before they get too old.  But it is not impossible for the
	 * nonresident_age to lap a shadow entry in the field, which
	 * can then result in a false small refault distance, leading
	 * to a false activation should this old entry actually
	 * refault again.  However, earlier kernels used to deactivate
	 * unconditionally with *every* reclaim invocation for the
	 * longest time, so the occasional inappropriate activation
	 * leading to pressure on the active list is not a problem.
	 */
	refault_distance = (refault - eviction) & EVICTION_MASK;

	/*
	 * The activation decision for this page is made at the level
	 * where the eviction occurred, as that is where the LRU order
	 * during page reclaim is being determined.
	 *
	 * However, the cgroup that will own the page is the one that
	 * is actually experiencing the refault event.
	 */
	memcg = page_memcg(page);
	lruvec = mem_cgroup_lruvec(memcg, pgdat);

	inc_lruvec_state(lruvec, WORKINGSET_REFAULT);

	/*
	 * Compare the distance to the existing workingset size. We
	 * don't activate pages that couldn't stay resident even if
	 * all the memory was available to the page cache. Whether
	 * cache can compete with anon or not depends on having swap.
	 */
	workingset_size = lruvec_page_state(eviction_lruvec, NR_ACTIVE_FILE);
	if (mem_cgroup_get_nr_swap_pages(memcg) > 0) {
		workingset_size += lruvec_page_state(eviction_lruvec,
						     NR_INACTIVE_ANON);
		workingset_size += lruvec_page_state(eviction_lruvec,
						     NR_ACTIVE_ANON);
	}
	if (refault_distance > workingset_size)
		goto out;

	SetPageActive(page);
	workingset_age_nonresident(lruvec, hpage_nr_pages(page));
	inc_lruvec_state(lruvec, WORKINGSET_ACTIVATE);

	/* Page was active prior to eviction */
	if (workingset) {
		SetPageWorkingset(page);
		/* XXX: Move to lru_cache_add() when it supports new vs putback */
		spin_lock_irq(&page_pgdat(page)->lru_lock);
		lru_note_cost_page(page);
		spin_unlock_irq(&page_pgdat(page)->lru_lock);
		inc_lruvec_state(lruvec, WORKINGSET_RESTORE);
	}
out:
	rcu_read_unlock();
}

/**
 * workingset_activation - note a page activation
 * @page: page that is being activated
 */
void workingset_activation(struct page *page)
{
	struct mem_cgroup *memcg;
	struct lruvec *lruvec;

	rcu_read_lock();
	/*
	 * Filter non-memcg pages here, e.g. unmap can call
	 * mark_page_accessed() on VDSO pages.
	 *
	 * XXX: See workingset_refault() - this should return
	 * root_mem_cgroup even for !CONFIG_MEMCG.
	 */
	memcg = page_memcg_rcu(page);
	if (!mem_cgroup_disabled() && !memcg)
		goto out;
	lruvec = mem_cgroup_page_lruvec(page, page_pgdat(page));
	workingset_age_nonresident(lruvec, hpage_nr_pages(page));
out:
	rcu_read_unlock();
}

/*
 * Shadow entries reflect the share of the working set that does not
 * fit into memory, so their number depends on the access pattern of
 * the workload.  In most cases, they will refault or get reclaimed
 * along with the inode, but a (malicious) workload that streams
 * through files with a total size several times that of available
 * memory, while preventing the inodes from being reclaimed, can
 * create excessive amounts of shadow nodes.  To keep a lid on this,
 * track shadow nodes and reclaim them when they grow way past the
 * point where they would still be useful.
 */

static struct list_lru shadow_nodes;

void workingset_update_node(struct xa_node *node)
{
	/*
	 * Track non-empty nodes that contain only shadow entries;
	 * unlink those that contain pages or are being freed.
	 *
	 * Avoid acquiring the list_lru lock when the nodes are
	 * already where they should be. The list_empty() test is safe
	 * as node->private_list is protected by the i_pages lock.
	 */
	VM_WARN_ON_ONCE(!irqs_disabled());  /* For __inc_lruvec_page_state */

	if (node->count && node->count == node->nr_values) {
		if (list_empty(&node->private_list)) {
			list_lru_add(&shadow_nodes, &node->private_list);
			__inc_lruvec_slab_state(node, WORKINGSET_NODES);
		}
	} else {
		if (!list_empty(&node->private_list)) {
			list_lru_del(&shadow_nodes, &node->private_list);
			__dec_lruvec_slab_state(node, WORKINGSET_NODES);
		}
	}
}

static unsigned long count_shadow_nodes(struct shrinker *shrinker,
					struct shrink_control *sc)
{
	unsigned long max_nodes;
	unsigned long nodes;
	unsigned long pages;

	nodes = list_lru_shrink_count(&shadow_nodes, sc);

	/*
	 * Approximate a reasonable limit for the nodes
	 * containing shadow entries. We don't need to keep more
	 * shadow entries than possible pages on the active list,
	 * since refault distances bigger than that are dismissed.
	 *
	 * The size of the active list converges toward 100% of
	 * overall page cache as memory grows, with only a tiny
	 * inactive list. Assume the total cache size for that.
	 *
	 * Nodes might be sparsely populated, with only one shadow
	 * entry in the extreme case. Obviously, we cannot keep one
	 * node for every eligible shadow entry, so compromise on a
	 * worst-case density of 1/8th. Below that, not all eligible
	 * refaults can be detected anymore.
	 *
	 * On 64-bit with 7 xa_nodes per page and 64 slots
	 * each, this will reclaim shadow entries when they consume
	 * ~1.8% of available memory:
	 *
	 * PAGE_SIZE / xa_nodes / node_entries * 8 / PAGE_SIZE
	 */
#ifdef CONFIG_MEMCG
	if (sc->memcg) {
		struct lruvec *lruvec;
		int i;

		lruvec = mem_cgroup_lruvec(sc->memcg, NODE_DATA(sc->nid));
		for (pages = 0, i = 0; i < NR_LRU_LISTS; i++)
			pages += lruvec_page_state_local(lruvec,
							 NR_LRU_BASE + i);
		pages += lruvec_page_state_local(lruvec, NR_SLAB_RECLAIMABLE);
		pages += lruvec_page_state_local(lruvec, NR_SLAB_UNRECLAIMABLE);
	} else
#endif
		pages = node_present_pages(sc->nid);

	max_nodes = pages >> (XA_CHUNK_SHIFT - 3);

	if (!nodes)
		return SHRINK_EMPTY;

	if (nodes <= max_nodes)
		return 0;
	return nodes - max_nodes;
}

static enum lru_status shadow_lru_isolate(struct list_head *item,
					  struct list_lru_one *lru,
					  spinlock_t *lru_lock,
					  void *arg) __must_hold(lru_lock)
{
	struct xa_node *node = container_of(item, struct xa_node, private_list);
	XA_STATE(xas, node->array, 0);
	struct address_space *mapping;
	int ret;

	/*
	 * Page cache insertions and deletions synchroneously maintain
	 * the shadow node LRU under the i_pages lock and the
	 * lru_lock.  Because the page cache tree is emptied before
	 * the inode can be destroyed, holding the lru_lock pins any
	 * address_space that has nodes on the LRU.
	 *
	 * We can then safely transition to the i_pages lock to
	 * pin only the address_space of the particular node we want
	 * to reclaim, take the node off-LRU, and drop the lru_lock.
	 */

	mapping = container_of(node->array, struct address_space, i_pages);

	/* Coming from the list, invert the lock order */
	if (!xa_trylock(&mapping->i_pages)) {
		spin_unlock_irq(lru_lock);
		ret = LRU_RETRY;
		goto out;
	}

	list_lru_isolate(lru, item);
	__dec_lruvec_slab_state(node, WORKINGSET_NODES);

	spin_unlock(lru_lock);

	/*
	 * The nodes should only contain one or more shadow entries,
	 * no pages, so we expect to be able to remove them all and
	 * delete and free the empty node afterwards.
	 */
	if (WARN_ON_ONCE(!node->nr_values))
		goto out_invalid;
	if (WARN_ON_ONCE(node->count != node->nr_values))
		goto out_invalid;
	mapping->nrexceptional -= node->nr_values;
	xas.xa_node = xa_parent_locked(&mapping->i_pages, node);
	xas.xa_offset = node->offset;
	xas.xa_shift = node->shift + XA_CHUNK_SHIFT;
	xas_set_update(&xas, workingset_update_node);
	/*
	 * We could store a shadow entry here which was the minimum of the
	 * shadow entries we were tracking ...
	 */
	xas_store(&xas, NULL);
	__inc_lruvec_slab_state(node, WORKINGSET_NODERECLAIM);

out_invalid:
	xa_unlock_irq(&mapping->i_pages);
	ret = LRU_REMOVED_RETRY;
out:
	cond_resched();
	spin_lock_irq(lru_lock);
	return ret;
}

static unsigned long scan_shadow_nodes(struct shrinker *shrinker,
				       struct shrink_control *sc)
{
	/* list_lru lock nests inside the IRQ-safe i_pages lock */
	return list_lru_shrink_walk_irq(&shadow_nodes, sc, shadow_lru_isolate,
					NULL);
}

static struct shrinker workingset_shadow_shrinker = {
	.count_objects = count_shadow_nodes,
	.scan_objects = scan_shadow_nodes,
	.seeks = 0, /* ->count reports only fully expendable nodes */
	.flags = SHRINKER_NUMA_AWARE | SHRINKER_MEMCG_AWARE,
};

/*
 * Our list_lru->lock is IRQ-safe as it nests inside the IRQ-safe
 * i_pages lock.
 */
static struct lock_class_key shadow_nodes_key;

static int __init workingset_init(void)
{
	unsigned int timestamp_bits;
	unsigned int max_order;
	int ret;

	BUILD_BUG_ON(BITS_PER_LONG < EVICTION_SHIFT);
	/*
	 * Calculate the eviction bucket size to cover the longest
	 * actionable refault distance, which is currently half of
	 * memory (totalram_pages/2). However, memory hotplug may add
	 * some more pages at runtime, so keep working with up to
	 * double the initial memory by using totalram_pages as-is.
	 */
	timestamp_bits = BITS_PER_LONG - EVICTION_SHIFT;
	max_order = fls_long(totalram_pages() - 1);
	if (max_order > timestamp_bits)
		bucket_order = max_order - timestamp_bits;
	pr_info("workingset: timestamp_bits=%d max_order=%d bucket_order=%u\n",
	       timestamp_bits, max_order, bucket_order);

	ret = prealloc_shrinker(&workingset_shadow_shrinker);
	if (ret)
		goto err;
	ret = __list_lru_init(&shadow_nodes, true, &shadow_nodes_key,
			      &workingset_shadow_shrinker);
	if (ret)
		goto err_list_lru;
	register_shrinker_prepared(&workingset_shadow_shrinker);
	return 0;
err_list_lru:
	free_prealloced_shrinker(&workingset_shadow_shrinker);
err:
	return ret;
}
module_init(workingset_init);<|MERGE_RESOLUTION|>--- conflicted
+++ resolved
@@ -315,11 +315,7 @@
 	if (!mem_cgroup_disabled() && !eviction_memcg)
 		goto out;
 	eviction_lruvec = mem_cgroup_lruvec(eviction_memcg, pgdat);
-<<<<<<< HEAD
-	refault = atomic_long_read(&eviction_lruvec->inactive_age);
-=======
 	refault = atomic_long_read(&eviction_lruvec->nonresident_age);
->>>>>>> 84569f32
 
 	/*
 	 * Calculate the refault distance
