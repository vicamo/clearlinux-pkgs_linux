/* SPDX-License-Identifier: GPL-2.0-only */
/*
 * Based on arch/arm/include/asm/thread_info.h
 *
 * Copyright (C) 2002 Russell King.
 * Copyright (C) 2012 ARM Ltd.
 */
#ifndef __ASM_THREAD_INFO_H
#define __ASM_THREAD_INFO_H

#ifdef __KERNEL__

#include <linux/compiler.h>

#ifndef __ASSEMBLY__

struct task_struct;

#include <asm/memory.h>
#include <asm/stack_pointer.h>
#include <asm/types.h>

typedef unsigned long mm_segment_t;

/*
 * low level task data that entry.S needs immediate access to.
 */
struct thread_info {
	unsigned long		flags;		/* low level flags */
	mm_segment_t		addr_limit;	/* address limit */
#ifdef CONFIG_ARM64_SW_TTBR0_PAN
	u64			ttbr0;		/* saved TTBR0_EL1 */
#endif
	union {
		u64		preempt_count;	/* 0 => preemptible, <0 => bug */
		struct {
#ifdef CONFIG_CPU_BIG_ENDIAN
			u32	need_resched;
			u32	count;
#else
			u32	count;
			u32	need_resched;
#endif
		} preempt;
	};
};

#define thread_saved_pc(tsk)	\
	((unsigned long)(tsk->thread.cpu_context.pc))
#define thread_saved_sp(tsk)	\
	((unsigned long)(tsk->thread.cpu_context.sp))
#define thread_saved_fp(tsk)	\
	((unsigned long)(tsk->thread.cpu_context.fp))

void arch_setup_new_exec(void);
#define arch_setup_new_exec     arch_setup_new_exec

void arch_release_task_struct(struct task_struct *tsk);

#endif

/*
 * thread information flags:
 *  TIF_SYSCALL_TRACE	- syscall trace active
 *  TIF_SYSCALL_TRACEPOINT - syscall tracepoint for ftrace
 *  TIF_SYSCALL_AUDIT	- syscall auditing
<<<<<<< HEAD
 *  TIF_SECCOMP		- syscall secure computing
=======
 *  TIF_SYSCALL_EMU     - syscall emulation active
 *  TIF_SECOMP		- syscall secure computing
>>>>>>> 0c61efd3
 *  TIF_SIGPENDING	- signal pending
 *  TIF_NEED_RESCHED	- rescheduling necessary
 *  TIF_NOTIFY_RESUME	- callback before returning to user
 */
#define TIF_SIGPENDING		0
#define TIF_NEED_RESCHED	1
#define TIF_NOTIFY_RESUME	2	/* callback before returning to user */
#define TIF_FOREIGN_FPSTATE	3	/* CPU's FP state is not current's */
#define TIF_UPROBE		4	/* uprobe breakpoint or singlestep */
#define TIF_FSCHECK		5	/* Check FS is USER_DS on return */
#define TIF_NOHZ		7
#define TIF_SYSCALL_TRACE	8
#define TIF_SYSCALL_AUDIT	9
#define TIF_SYSCALL_TRACEPOINT	10
#define TIF_SECCOMP		11
#define TIF_SYSCALL_EMU		12
#define TIF_MEMDIE		18	/* is terminating due to OOM killer */
#define TIF_FREEZE		19
#define TIF_RESTORE_SIGMASK	20
#define TIF_SINGLESTEP		21
#define TIF_32BIT		22	/* 32bit process */
#define TIF_SVE			23	/* Scalable Vector Extension in use */
#define TIF_SVE_VL_INHERIT	24	/* Inherit sve_vl_onexec across exec */
#define TIF_SSBD		25	/* Wants SSB mitigation */

#define _TIF_SIGPENDING		(1 << TIF_SIGPENDING)
#define _TIF_NEED_RESCHED	(1 << TIF_NEED_RESCHED)
#define _TIF_NOTIFY_RESUME	(1 << TIF_NOTIFY_RESUME)
#define _TIF_FOREIGN_FPSTATE	(1 << TIF_FOREIGN_FPSTATE)
#define _TIF_NOHZ		(1 << TIF_NOHZ)
#define _TIF_SYSCALL_TRACE	(1 << TIF_SYSCALL_TRACE)
#define _TIF_SYSCALL_AUDIT	(1 << TIF_SYSCALL_AUDIT)
#define _TIF_SYSCALL_TRACEPOINT	(1 << TIF_SYSCALL_TRACEPOINT)
#define _TIF_SECCOMP		(1 << TIF_SECCOMP)
#define _TIF_SYSCALL_EMU	(1 << TIF_SYSCALL_EMU)
#define _TIF_UPROBE		(1 << TIF_UPROBE)
#define _TIF_FSCHECK		(1 << TIF_FSCHECK)
#define _TIF_32BIT		(1 << TIF_32BIT)
#define _TIF_SVE		(1 << TIF_SVE)

#define _TIF_WORK_MASK		(_TIF_NEED_RESCHED | _TIF_SIGPENDING | \
				 _TIF_NOTIFY_RESUME | _TIF_FOREIGN_FPSTATE | \
				 _TIF_UPROBE | _TIF_FSCHECK)

#define _TIF_SYSCALL_WORK	(_TIF_SYSCALL_TRACE | _TIF_SYSCALL_AUDIT | \
				 _TIF_SYSCALL_TRACEPOINT | _TIF_SECCOMP | \
				 _TIF_NOHZ | _TIF_SYSCALL_EMU)

#define INIT_THREAD_INFO(tsk)						\
{									\
	.flags		= _TIF_FOREIGN_FPSTATE,				\
	.preempt_count	= INIT_PREEMPT_COUNT,				\
	.addr_limit	= KERNEL_DS,					\
}

#endif /* __KERNEL__ */
#endif /* __ASM_THREAD_INFO_H */<|MERGE_RESOLUTION|>--- conflicted
+++ resolved
@@ -64,12 +64,8 @@
  *  TIF_SYSCALL_TRACE	- syscall trace active
  *  TIF_SYSCALL_TRACEPOINT - syscall tracepoint for ftrace
  *  TIF_SYSCALL_AUDIT	- syscall auditing
-<<<<<<< HEAD
  *  TIF_SECCOMP		- syscall secure computing
-=======
  *  TIF_SYSCALL_EMU     - syscall emulation active
- *  TIF_SECOMP		- syscall secure computing
->>>>>>> 0c61efd3
  *  TIF_SIGPENDING	- signal pending
  *  TIF_NEED_RESCHED	- rescheduling necessary
  *  TIF_NOTIFY_RESUME	- callback before returning to user
