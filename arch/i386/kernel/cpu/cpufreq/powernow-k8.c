/*
 *   (c) 2003-2006 Advanced Micro Devices, Inc.
 *  Your use of this code is subject to the terms and conditions of the
 *  GNU general public license version 2. See "COPYING" or
 *  http://www.gnu.org/licenses/gpl.html
 *
 *  Support : mark.langsdorf@amd.com
 *
 *  Based on the powernow-k7.c module written by Dave Jones.
 *  (C) 2003 Dave Jones <davej@codemonkey.org.uk> on behalf of SuSE Labs
 *  (C) 2004 Dominik Brodowski <linux@brodo.de>
 *  (C) 2004 Pavel Machek <pavel@suse.cz>
 *  Licensed under the terms of the GNU GPL License version 2.
 *  Based upon datasheets & sample CPUs kindly provided by AMD.
 *
 *  Valuable input gratefully received from Dave Jones, Pavel Machek,
 *  Dominik Brodowski, Jacob Shin, and others.
 *  Originally developed by Paul Devriendt.
 *  Processor information obtained from Chapter 9 (Power and Thermal Management)
 *  of the "BIOS and Kernel Developer's Guide for the AMD Athlon 64 and AMD
 *  Opteron Processors" available for download from www.amd.com
 *
 *  Tables for specific CPUs can be inferred from
 *     http://www.amd.com/us-en/assets/content_type/white_papers_and_tech_docs/30430.pdf
 */

#include <linux/kernel.h>
#include <linux/smp.h>
#include <linux/module.h>
#include <linux/init.h>
#include <linux/cpufreq.h>
#include <linux/slab.h>
#include <linux/string.h>
#include <linux/cpumask.h>
#include <linux/sched.h>	/* for current / set_cpus_allowed() */

#include <asm/msr.h>
#include <asm/io.h>
#include <asm/delay.h>

#ifdef CONFIG_X86_POWERNOW_K8_ACPI
#include <linux/acpi.h>
#include <linux/mutex.h>
#include <acpi/processor.h>
#endif

#define PFX "powernow-k8: "
#define BFX PFX "BIOS error: "
#define VERSION "version 2.00.00"
#include "powernow-k8.h"

/* serialize freq changes  */
static DEFINE_MUTEX(fidvid_mutex);

static struct powernow_k8_data *powernow_data[NR_CPUS];

static int cpu_family = CPU_OPTERON;

#ifndef CONFIG_SMP
static cpumask_t cpu_core_map[1];
#endif

/* Return a frequency in MHz, given an input fid */
static u32 find_freq_from_fid(u32 fid)
{
	return 800 + (fid * 100);
}


/* Return a frequency in KHz, given an input fid */
static u32 find_khz_freq_from_fid(u32 fid)
{
	return 1000 * find_freq_from_fid(fid);
}

/* Return a frequency in MHz, given an input fid and did */
static u32 find_freq_from_fiddid(u32 fid, u32 did)
{
	return 100 * (fid + 0x10) >> did;
}

static u32 find_khz_freq_from_fiddid(u32 fid, u32 did)
{
	return 1000 * find_freq_from_fiddid(fid, did);
}

static u32 find_fid_from_pstate(u32 pstate)
{
	u32 hi, lo;
	rdmsr(MSR_PSTATE_DEF_BASE + pstate, lo, hi);
	return lo & HW_PSTATE_FID_MASK;
}

static u32 find_did_from_pstate(u32 pstate)
{
	u32 hi, lo;
	rdmsr(MSR_PSTATE_DEF_BASE + pstate, lo, hi);
	return (lo & HW_PSTATE_DID_MASK) >> HW_PSTATE_DID_SHIFT;
}

/* Return the vco fid for an input fid
 *
 * Each "low" fid has corresponding "high" fid, and you can get to "low" fids
 * only from corresponding high fids. This returns "high" fid corresponding to
 * "low" one.
 */
static u32 convert_fid_to_vco_fid(u32 fid)
{
	if (fid < HI_FID_TABLE_BOTTOM)
		return 8 + (2 * fid);
	else
		return fid;
}

/*
 * Return 1 if the pending bit is set. Unless we just instructed the processor
 * to transition to a new state, seeing this bit set is really bad news.
 */
static int pending_bit_stuck(void)
{
	u32 lo, hi;

	if (cpu_family == CPU_HW_PSTATE)
		return 0;

	rdmsr(MSR_FIDVID_STATUS, lo, hi);
	return lo & MSR_S_LO_CHANGE_PENDING ? 1 : 0;
}

/*
 * Update the global current fid / vid values from the status msr.
 * Returns 1 on error.
 */
static int query_current_values_with_pending_wait(struct powernow_k8_data *data)
{
	u32 lo, hi;
	u32 i = 0;

	if (cpu_family == CPU_HW_PSTATE) {
		rdmsr(MSR_PSTATE_STATUS, lo, hi);
		i = lo & HW_PSTATE_MASK;
		rdmsr(MSR_PSTATE_DEF_BASE + i, lo, hi);
		data->currfid = lo & HW_PSTATE_FID_MASK;
		data->currdid = (lo & HW_PSTATE_DID_MASK) >> HW_PSTATE_DID_SHIFT;
		return 0;
	}
	do {
		if (i++ > 10000) {
			dprintk("detected change pending stuck\n");
			return 1;
		}
		rdmsr(MSR_FIDVID_STATUS, lo, hi);
	} while (lo & MSR_S_LO_CHANGE_PENDING);

	data->currvid = hi & MSR_S_HI_CURRENT_VID;
	data->currfid = lo & MSR_S_LO_CURRENT_FID;

	return 0;
}

/* the isochronous relief time */
static void count_off_irt(struct powernow_k8_data *data)
{
	udelay((1 << data->irt) * 10);
	return;
}

/* the voltage stabalization time */
static void count_off_vst(struct powernow_k8_data *data)
{
	udelay(data->vstable * VST_UNITS_20US);
	return;
}

/* need to init the control msr to a safe value (for each cpu) */
static void fidvid_msr_init(void)
{
	u32 lo, hi;
	u8 fid, vid;

	rdmsr(MSR_FIDVID_STATUS, lo, hi);
	vid = hi & MSR_S_HI_CURRENT_VID;
	fid = lo & MSR_S_LO_CURRENT_FID;
	lo = fid | (vid << MSR_C_LO_VID_SHIFT);
	hi = MSR_C_HI_STP_GNT_BENIGN;
	dprintk("cpu%d, init lo 0x%x, hi 0x%x\n", smp_processor_id(), lo, hi);
	wrmsr(MSR_FIDVID_CTL, lo, hi);
}


/* write the new fid value along with the other control fields to the msr */
static int write_new_fid(struct powernow_k8_data *data, u32 fid)
{
	u32 lo;
	u32 savevid = data->currvid;
	u32 i = 0;

	if ((fid & INVALID_FID_MASK) || (data->currvid & INVALID_VID_MASK)) {
		printk(KERN_ERR PFX "internal error - overflow on fid write\n");
		return 1;
	}

	lo = fid | (data->currvid << MSR_C_LO_VID_SHIFT) | MSR_C_LO_INIT_FID_VID;

	dprintk("writing fid 0x%x, lo 0x%x, hi 0x%x\n",
		fid, lo, data->plllock * PLL_LOCK_CONVERSION);

	do {
		wrmsr(MSR_FIDVID_CTL, lo, data->plllock * PLL_LOCK_CONVERSION);
		if (i++ > 100) {
			printk(KERN_ERR PFX "Hardware error - pending bit very stuck - no further pstate changes possible\n");
			return 1;
		}
	} while (query_current_values_with_pending_wait(data));

	count_off_irt(data);

	if (savevid != data->currvid) {
		printk(KERN_ERR PFX "vid change on fid trans, old 0x%x, new 0x%x\n",
		       savevid, data->currvid);
		return 1;
	}

	if (fid != data->currfid) {
		printk(KERN_ERR PFX "fid trans failed, fid 0x%x, curr 0x%x\n", fid,
		        data->currfid);
		return 1;
	}

	return 0;
}

/* Write a new vid to the hardware */
static int write_new_vid(struct powernow_k8_data *data, u32 vid)
{
	u32 lo;
	u32 savefid = data->currfid;
	int i = 0;

	if ((data->currfid & INVALID_FID_MASK) || (vid & INVALID_VID_MASK)) {
		printk(KERN_ERR PFX "internal error - overflow on vid write\n");
		return 1;
	}

	lo = data->currfid | (vid << MSR_C_LO_VID_SHIFT) | MSR_C_LO_INIT_FID_VID;

	dprintk("writing vid 0x%x, lo 0x%x, hi 0x%x\n",
		vid, lo, STOP_GRANT_5NS);

	do {
		wrmsr(MSR_FIDVID_CTL, lo, STOP_GRANT_5NS);
		if (i++ > 100) {
			printk(KERN_ERR PFX "internal error - pending bit very stuck - no further pstate changes possible\n");
			return 1;
		}
	} while (query_current_values_with_pending_wait(data));

	if (savefid != data->currfid) {
		printk(KERN_ERR PFX "fid changed on vid trans, old 0x%x new 0x%x\n",
		       savefid, data->currfid);
		return 1;
	}

	if (vid != data->currvid) {
		printk(KERN_ERR PFX "vid trans failed, vid 0x%x, curr 0x%x\n", vid,
				data->currvid);
		return 1;
	}

	return 0;
}

/*
 * Reduce the vid by the max of step or reqvid.
 * Decreasing vid codes represent increasing voltages:
 * vid of 0 is 1.550V, vid of 0x1e is 0.800V, vid of VID_OFF is off.
 */
static int decrease_vid_code_by_step(struct powernow_k8_data *data, u32 reqvid, u32 step)
{
	if ((data->currvid - reqvid) > step)
		reqvid = data->currvid - step;

	if (write_new_vid(data, reqvid))
		return 1;

	count_off_vst(data);

	return 0;
}

/* Change hardware pstate by single MSR write */
static int transition_pstate(struct powernow_k8_data *data, u32 pstate)
{
	wrmsr(MSR_PSTATE_CTRL, pstate, 0);
	data->currfid = find_fid_from_pstate(pstate);
	return 0;
}

/* Change Opteron/Athlon64 fid and vid, by the 3 phases. */
static int transition_fid_vid(struct powernow_k8_data *data, u32 reqfid, u32 reqvid)
{
	if (core_voltage_pre_transition(data, reqvid))
		return 1;

	if (core_frequency_transition(data, reqfid))
		return 1;

	if (core_voltage_post_transition(data, reqvid))
		return 1;

	if (query_current_values_with_pending_wait(data))
		return 1;

	if ((reqfid != data->currfid) || (reqvid != data->currvid)) {
		printk(KERN_ERR PFX "failed (cpu%d): req 0x%x 0x%x, curr 0x%x 0x%x\n",
				smp_processor_id(),
				reqfid, reqvid, data->currfid, data->currvid);
		return 1;
	}

	dprintk("transitioned (cpu%d): new fid 0x%x, vid 0x%x\n",
		smp_processor_id(), data->currfid, data->currvid);

	return 0;
}

/* Phase 1 - core voltage transition ... setup voltage */
static int core_voltage_pre_transition(struct powernow_k8_data *data, u32 reqvid)
{
	u32 rvosteps = data->rvo;
	u32 savefid = data->currfid;
	u32 maxvid, lo;

	dprintk("ph1 (cpu%d): start, currfid 0x%x, currvid 0x%x, reqvid 0x%x, rvo 0x%x\n",
		smp_processor_id(),
		data->currfid, data->currvid, reqvid, data->rvo);

	rdmsr(MSR_FIDVID_STATUS, lo, maxvid);
	maxvid = 0x1f & (maxvid >> 16);
	dprintk("ph1 maxvid=0x%x\n", maxvid);
	if (reqvid < maxvid) /* lower numbers are higher voltages */
		reqvid = maxvid;

	while (data->currvid > reqvid) {
		dprintk("ph1: curr 0x%x, req vid 0x%x\n",
			data->currvid, reqvid);
		if (decrease_vid_code_by_step(data, reqvid, data->vidmvs))
			return 1;
	}

	while ((rvosteps > 0) && ((data->rvo + data->currvid) > reqvid)) {
		if (data->currvid == maxvid) {
			rvosteps = 0;
		} else {
			dprintk("ph1: changing vid for rvo, req 0x%x\n",
				data->currvid - 1);
			if (decrease_vid_code_by_step(data, data->currvid - 1, 1))
				return 1;
			rvosteps--;
		}
	}

	if (query_current_values_with_pending_wait(data))
		return 1;

	if (savefid != data->currfid) {
		printk(KERN_ERR PFX "ph1 err, currfid changed 0x%x\n", data->currfid);
		return 1;
	}

	dprintk("ph1 complete, currfid 0x%x, currvid 0x%x\n",
		data->currfid, data->currvid);

	return 0;
}

/* Phase 2 - core frequency transition */
static int core_frequency_transition(struct powernow_k8_data *data, u32 reqfid)
{
	u32 vcoreqfid, vcocurrfid, vcofiddiff, fid_interval, savevid = data->currvid;

	if ((reqfid < HI_FID_TABLE_BOTTOM) && (data->currfid < HI_FID_TABLE_BOTTOM)) {
		printk(KERN_ERR PFX "ph2: illegal lo-lo transition 0x%x 0x%x\n",
			reqfid, data->currfid);
		return 1;
	}

	if (data->currfid == reqfid) {
		printk(KERN_ERR PFX "ph2 null fid transition 0x%x\n", data->currfid);
		return 0;
	}

	dprintk("ph2 (cpu%d): starting, currfid 0x%x, currvid 0x%x, reqfid 0x%x\n",
		smp_processor_id(),
		data->currfid, data->currvid, reqfid);

	vcoreqfid = convert_fid_to_vco_fid(reqfid);
	vcocurrfid = convert_fid_to_vco_fid(data->currfid);
	vcofiddiff = vcocurrfid > vcoreqfid ? vcocurrfid - vcoreqfid
	    : vcoreqfid - vcocurrfid;

	while (vcofiddiff > 2) {
		(data->currfid & 1) ? (fid_interval = 1) : (fid_interval = 2);

		if (reqfid > data->currfid) {
			if (data->currfid > LO_FID_TABLE_TOP) {
				if (write_new_fid(data, data->currfid + fid_interval)) {
					return 1;
				}
			} else {
				if (write_new_fid
				    (data, 2 + convert_fid_to_vco_fid(data->currfid))) {
					return 1;
				}
			}
		} else {
			if (write_new_fid(data, data->currfid - fid_interval))
				return 1;
		}

		vcocurrfid = convert_fid_to_vco_fid(data->currfid);
		vcofiddiff = vcocurrfid > vcoreqfid ? vcocurrfid - vcoreqfid
		    : vcoreqfid - vcocurrfid;
	}

	if (write_new_fid(data, reqfid))
		return 1;

	if (query_current_values_with_pending_wait(data))
		return 1;

	if (data->currfid != reqfid) {
		printk(KERN_ERR PFX
			"ph2: mismatch, failed fid transition, curr 0x%x, req 0x%x\n",
			data->currfid, reqfid);
		return 1;
	}

	if (savevid != data->currvid) {
		printk(KERN_ERR PFX "ph2: vid changed, save 0x%x, curr 0x%x\n",
			savevid, data->currvid);
		return 1;
	}

	dprintk("ph2 complete, currfid 0x%x, currvid 0x%x\n",
		data->currfid, data->currvid);

	return 0;
}

/* Phase 3 - core voltage transition flow ... jump to the final vid. */
static int core_voltage_post_transition(struct powernow_k8_data *data, u32 reqvid)
{
	u32 savefid = data->currfid;
	u32 savereqvid = reqvid;

	dprintk("ph3 (cpu%d): starting, currfid 0x%x, currvid 0x%x\n",
		smp_processor_id(),
		data->currfid, data->currvid);

	if (reqvid != data->currvid) {
		if (write_new_vid(data, reqvid))
			return 1;

		if (savefid != data->currfid) {
			printk(KERN_ERR PFX
			       "ph3: bad fid change, save 0x%x, curr 0x%x\n",
			       savefid, data->currfid);
			return 1;
		}

		if (data->currvid != reqvid) {
			printk(KERN_ERR PFX
			       "ph3: failed vid transition\n, req 0x%x, curr 0x%x",
			       reqvid, data->currvid);
			return 1;
		}
	}

	if (query_current_values_with_pending_wait(data))
		return 1;

	if (savereqvid != data->currvid) {
		dprintk("ph3 failed, currvid 0x%x\n", data->currvid);
		return 1;
	}

	if (savefid != data->currfid) {
		dprintk("ph3 failed, currfid changed 0x%x\n",
			data->currfid);
		return 1;
	}

	dprintk("ph3 complete, currfid 0x%x, currvid 0x%x\n",
		data->currfid, data->currvid);

	return 0;
}

static int check_supported_cpu(unsigned int cpu)
{
	cpumask_t oldmask = CPU_MASK_ALL;
	u32 eax, ebx, ecx, edx;
	unsigned int rc = 0;

	oldmask = current->cpus_allowed;
	set_cpus_allowed(current, cpumask_of_cpu(cpu));

	if (smp_processor_id() != cpu) {
		printk(KERN_ERR PFX "limiting to cpu %u failed\n", cpu);
		goto out;
	}

	if (current_cpu_data.x86_vendor != X86_VENDOR_AMD)
		goto out;

	eax = cpuid_eax(CPUID_PROCESSOR_SIGNATURE);
	if (((eax & CPUID_XFAM) != CPUID_XFAM_K8) &&
	    ((eax & CPUID_XFAM) < CPUID_XFAM_10H))
		goto out;

	if ((eax & CPUID_XFAM) == CPUID_XFAM_K8) {
		if (((eax & CPUID_USE_XFAM_XMOD) != CPUID_USE_XFAM_XMOD) ||
		    ((eax & CPUID_XMOD) > CPUID_XMOD_REV_MASK)) {
			printk(KERN_INFO PFX "Processor cpuid %x not supported\n", eax);
			goto out;
		}

		eax = cpuid_eax(CPUID_GET_MAX_CAPABILITIES);
		if (eax < CPUID_FREQ_VOLT_CAPABILITIES) {
			printk(KERN_INFO PFX
			       "No frequency change capabilities detected\n");
			goto out;
		}

		cpuid(CPUID_FREQ_VOLT_CAPABILITIES, &eax, &ebx, &ecx, &edx);
		if ((edx & P_STATE_TRANSITION_CAPABLE) != P_STATE_TRANSITION_CAPABLE) {
			printk(KERN_INFO PFX "Power state transitions not supported\n");
			goto out;
		}
	} else { /* must be a HW Pstate capable processor */
		cpuid(CPUID_FREQ_VOLT_CAPABILITIES, &eax, &ebx, &ecx, &edx);
		if ((edx & USE_HW_PSTATE) == USE_HW_PSTATE)
			cpu_family = CPU_HW_PSTATE;
		else
			goto out;
	}

	rc = 1;

out:
	set_cpus_allowed(current, oldmask);
	return rc;
}

static int check_pst_table(struct powernow_k8_data *data, struct pst_s *pst, u8 maxvid)
{
	unsigned int j;
	u8 lastfid = 0xff;

	for (j = 0; j < data->numps; j++) {
		if (pst[j].vid > LEAST_VID) {
			printk(KERN_ERR PFX "vid %d invalid : 0x%x\n", j, pst[j].vid);
			return -EINVAL;
		}
		if (pst[j].vid < data->rvo) {	/* vid + rvo >= 0 */
			printk(KERN_ERR BFX "0 vid exceeded with pstate %d\n", j);
			return -ENODEV;
		}
		if (pst[j].vid < maxvid + data->rvo) {	/* vid + rvo >= maxvid */
			printk(KERN_ERR BFX "maxvid exceeded with pstate %d\n", j);
			return -ENODEV;
		}
		if (pst[j].fid > MAX_FID) {
			printk(KERN_ERR BFX "maxfid exceeded with pstate %d\n", j);
			return -ENODEV;
		}
		if (j && (pst[j].fid < HI_FID_TABLE_BOTTOM)) {
			/* Only first fid is allowed to be in "low" range */
			printk(KERN_ERR BFX "two low fids - %d : 0x%x\n", j, pst[j].fid);
			return -EINVAL;
		}
		if (pst[j].fid < lastfid)
			lastfid = pst[j].fid;
	}
	if (lastfid & 1) {
		printk(KERN_ERR BFX "lastfid invalid\n");
		return -EINVAL;
	}
	if (lastfid > LO_FID_TABLE_TOP)
		printk(KERN_INFO BFX  "first fid not from lo freq table\n");

	return 0;
}

static void print_basics(struct powernow_k8_data *data)
{
	int j;
	for (j = 0; j < data->numps; j++) {
		if (data->powernow_table[j].frequency != CPUFREQ_ENTRY_INVALID) {
			if (cpu_family == CPU_HW_PSTATE) {
				printk(KERN_INFO PFX "   %d : fid 0x%x did 0x%x (%d MHz)\n",
					j,
					(data->powernow_table[j].index & 0xff00) >> 8,
					(data->powernow_table[j].index & 0xff0000) >> 16,
					data->powernow_table[j].frequency/1000);
			} else {
				printk(KERN_INFO PFX "   %d : fid 0x%x (%d MHz), vid 0x%x\n",
					j,
					data->powernow_table[j].index & 0xff,
					data->powernow_table[j].frequency/1000,
					data->powernow_table[j].index >> 8);
			}
		}
	}
	if (data->batps)
		printk(KERN_INFO PFX "Only %d pstates on battery\n", data->batps);
}

static int fill_powernow_table(struct powernow_k8_data *data, struct pst_s *pst, u8 maxvid)
{
	struct cpufreq_frequency_table *powernow_table;
	unsigned int j;

	if (data->batps) {    /* use ACPI support to get full speed on mains power */
		printk(KERN_WARNING PFX "Only %d pstates usable (use ACPI driver for full range\n", data->batps);
		data->numps = data->batps;
	}

	for ( j=1; j<data->numps; j++ ) {
		if (pst[j-1].fid >= pst[j].fid) {
			printk(KERN_ERR PFX "PST out of sequence\n");
			return -EINVAL;
		}
	}

	if (data->numps < 2) {
		printk(KERN_ERR PFX "no p states to transition\n");
		return -ENODEV;
	}

	if (check_pst_table(data, pst, maxvid))
		return -EINVAL;

	powernow_table = kmalloc((sizeof(struct cpufreq_frequency_table)
		* (data->numps + 1)), GFP_KERNEL);
	if (!powernow_table) {
		printk(KERN_ERR PFX "powernow_table memory alloc failure\n");
		return -ENOMEM;
	}

	for (j = 0; j < data->numps; j++) {
		powernow_table[j].index = pst[j].fid; /* lower 8 bits */
		powernow_table[j].index |= (pst[j].vid << 8); /* upper 8 bits */
		powernow_table[j].frequency = find_khz_freq_from_fid(pst[j].fid);
	}
	powernow_table[data->numps].frequency = CPUFREQ_TABLE_END;
	powernow_table[data->numps].index = 0;

	if (query_current_values_with_pending_wait(data)) {
		kfree(powernow_table);
		return -EIO;
	}

	dprintk("cfid 0x%x, cvid 0x%x\n", data->currfid, data->currvid);
	data->powernow_table = powernow_table;
	if (first_cpu(cpu_core_map[data->cpu]) == data->cpu)
		print_basics(data);

	for (j = 0; j < data->numps; j++)
		if ((pst[j].fid==data->currfid) && (pst[j].vid==data->currvid))
			return 0;

	dprintk("currfid/vid do not match PST, ignoring\n");
	return 0;
}

/* Find and validate the PSB/PST table in BIOS. */
static int find_psb_table(struct powernow_k8_data *data)
{
	struct psb_s *psb;
	unsigned int i;
	u32 mvs;
	u8 maxvid;
	u32 cpst = 0;
	u32 thiscpuid;

	for (i = 0xc0000; i < 0xffff0; i += 0x10) {
		/* Scan BIOS looking for the signature. */
		/* It can not be at ffff0 - it is too big. */

		psb = phys_to_virt(i);
		if (memcmp(psb, PSB_ID_STRING, PSB_ID_STRING_LEN) != 0)
			continue;

		dprintk("found PSB header at 0x%p\n", psb);

		dprintk("table vers: 0x%x\n", psb->tableversion);
		if (psb->tableversion != PSB_VERSION_1_4) {
			printk(KERN_ERR BFX "PSB table is not v1.4\n");
			return -ENODEV;
		}

		dprintk("flags: 0x%x\n", psb->flags1);
		if (psb->flags1) {
			printk(KERN_ERR BFX "unknown flags\n");
			return -ENODEV;
		}

		data->vstable = psb->vstable;
		dprintk("voltage stabilization time: %d(*20us)\n", data->vstable);

		dprintk("flags2: 0x%x\n", psb->flags2);
		data->rvo = psb->flags2 & 3;
		data->irt = ((psb->flags2) >> 2) & 3;
		mvs = ((psb->flags2) >> 4) & 3;
		data->vidmvs = 1 << mvs;
		data->batps = ((psb->flags2) >> 6) & 3;

		dprintk("ramp voltage offset: %d\n", data->rvo);
		dprintk("isochronous relief time: %d\n", data->irt);
		dprintk("maximum voltage step: %d - 0x%x\n", mvs, data->vidmvs);

		dprintk("numpst: 0x%x\n", psb->num_tables);
		cpst = psb->num_tables;
		if ((psb->cpuid == 0x00000fc0) || (psb->cpuid == 0x00000fe0) ){
			thiscpuid = cpuid_eax(CPUID_PROCESSOR_SIGNATURE);
			if ((thiscpuid == 0x00000fc0) || (thiscpuid == 0x00000fe0) ) {
				cpst = 1;
			}
		}
		if (cpst != 1) {
			printk(KERN_ERR BFX "numpst must be 1\n");
			return -ENODEV;
		}

		data->plllock = psb->plllocktime;
		dprintk("plllocktime: 0x%x (units 1us)\n", psb->plllocktime);
		dprintk("maxfid: 0x%x\n", psb->maxfid);
		dprintk("maxvid: 0x%x\n", psb->maxvid);
		maxvid = psb->maxvid;

		data->numps = psb->numps;
		dprintk("numpstates: 0x%x\n", data->numps);
		return fill_powernow_table(data, (struct pst_s *)(psb+1), maxvid);
	}
	/*
	 * If you see this message, complain to BIOS manufacturer. If
	 * he tells you "we do not support Linux" or some similar
	 * nonsense, remember that Windows 2000 uses the same legacy
	 * mechanism that the old Linux PSB driver uses. Tell them it
	 * is broken with Windows 2000.
	 *
	 * The reference to the AMD documentation is chapter 9 in the
	 * BIOS and Kernel Developer's Guide, which is available on
	 * www.amd.com
	 */
	printk(KERN_ERR PFX "BIOS error - no PSB or ACPI _PSS objects\n");
	return -ENODEV;
}

#ifdef CONFIG_X86_POWERNOW_K8_ACPI
static void powernow_k8_acpi_pst_values(struct powernow_k8_data *data, unsigned int index)
{
	if (!data->acpi_data.state_count || (cpu_family == CPU_HW_PSTATE))
		return;

	data->irt = (data->acpi_data.states[index].control >> IRT_SHIFT) & IRT_MASK;
	data->rvo = (data->acpi_data.states[index].control >> RVO_SHIFT) & RVO_MASK;
	data->exttype = (data->acpi_data.states[index].control >> EXT_TYPE_SHIFT) & EXT_TYPE_MASK;
	data->plllock = (data->acpi_data.states[index].control >> PLL_L_SHIFT) & PLL_L_MASK;
	data->vidmvs = 1 << ((data->acpi_data.states[index].control >> MVS_SHIFT) & MVS_MASK);
	data->vstable = (data->acpi_data.states[index].control >> VST_SHIFT) & VST_MASK;
}

static int powernow_k8_cpu_init_acpi(struct powernow_k8_data *data)
{
	struct cpufreq_frequency_table *powernow_table;
	int ret_val;

	if (acpi_processor_register_performance(&data->acpi_data, data->cpu)) {
		dprintk("register performance failed: bad ACPI data\n");
		return -EIO;
	}

	/* verify the data contained in the ACPI structures */
	if (data->acpi_data.state_count <= 1) {
		dprintk("No ACPI P-States\n");
		goto err_out;
	}

	if ((data->acpi_data.control_register.space_id != ACPI_ADR_SPACE_FIXED_HARDWARE) ||
		(data->acpi_data.status_register.space_id != ACPI_ADR_SPACE_FIXED_HARDWARE)) {
		dprintk("Invalid control/status registers (%x - %x)\n",
			data->acpi_data.control_register.space_id,
			data->acpi_data.status_register.space_id);
		goto err_out;
	}

	/* fill in data->powernow_table */
	powernow_table = kmalloc((sizeof(struct cpufreq_frequency_table)
		* (data->acpi_data.state_count + 1)), GFP_KERNEL);
	if (!powernow_table) {
		dprintk("powernow_table memory alloc failure\n");
		goto err_out;
	}

	if (cpu_family == CPU_HW_PSTATE)
		ret_val = fill_powernow_table_pstate(data, powernow_table);
	else
		ret_val = fill_powernow_table_fidvid(data, powernow_table);
	if (ret_val)
		goto err_out_mem;

	powernow_table[data->acpi_data.state_count].frequency = CPUFREQ_TABLE_END;
	powernow_table[data->acpi_data.state_count].index = 0;
	data->powernow_table = powernow_table;

	/* fill in data */
	data->numps = data->acpi_data.state_count;
	if (first_cpu(cpu_core_map[data->cpu]) == data->cpu)
		print_basics(data);
	powernow_k8_acpi_pst_values(data, 0);

	/* notify BIOS that we exist */
	acpi_processor_notify_smm(THIS_MODULE);

	return 0;

err_out_mem:
	kfree(powernow_table);

err_out:
	acpi_processor_unregister_performance(&data->acpi_data, data->cpu);

	/* data->acpi_data.state_count informs us at ->exit() whether ACPI was used */
	data->acpi_data.state_count = 0;

	return -ENODEV;
}

static int fill_powernow_table_pstate(struct powernow_k8_data *data, struct cpufreq_frequency_table *powernow_table)
{
	int i;

	for (i = 0; i < data->acpi_data.state_count; i++) {
		u32 index;
		u32 hi = 0, lo = 0;
		u32 fid;
		u32 did;

		index = data->acpi_data.states[i].control & HW_PSTATE_MASK;
		if (index > MAX_HW_PSTATE) {
			printk(KERN_ERR PFX "invalid pstate %d - bad value %d.\n", i, index);
			printk(KERN_ERR PFX "Please report to BIOS manufacturer\n");
		}
		rdmsr(MSR_PSTATE_DEF_BASE + index, lo, hi);
		if (!(hi & HW_PSTATE_VALID_MASK)) {
			dprintk("invalid pstate %d, ignoring\n", index);
			powernow_table[i].frequency = CPUFREQ_ENTRY_INVALID;
			continue;
		}

		fid = lo & HW_PSTATE_FID_MASK;
		did = (lo & HW_PSTATE_DID_MASK) >> HW_PSTATE_DID_SHIFT;

		dprintk("   %d : fid 0x%x, did 0x%x\n", index, fid, did);

		powernow_table[i].index = index | (fid << HW_FID_INDEX_SHIFT) | (did << HW_DID_INDEX_SHIFT);

		powernow_table[i].frequency = find_khz_freq_from_fiddid(fid, did);

		if (powernow_table[i].frequency != (data->acpi_data.states[i].core_frequency * 1000)) {
			printk(KERN_INFO PFX "invalid freq entries %u kHz vs. %u kHz\n",
				powernow_table[i].frequency,
				(unsigned int) (data->acpi_data.states[i].core_frequency * 1000));
			powernow_table[i].frequency = CPUFREQ_ENTRY_INVALID;
			continue;
		}
	}
	return 0;
}

static int fill_powernow_table_fidvid(struct powernow_k8_data *data, struct cpufreq_frequency_table *powernow_table)
{
	int i;
	int cntlofreq = 0;
	for (i = 0; i < data->acpi_data.state_count; i++) {
		u32 fid;
		u32 vid;

		if (data->exttype) {
			fid = data->acpi_data.states[i].status & EXT_FID_MASK;
			vid = (data->acpi_data.states[i].status >> VID_SHIFT) & EXT_VID_MASK;
		} else {
			fid = data->acpi_data.states[i].control & FID_MASK;
			vid = (data->acpi_data.states[i].control >> VID_SHIFT) & VID_MASK;
		}

		dprintk("   %d : fid 0x%x, vid 0x%x\n", i, fid, vid);

		powernow_table[i].index = fid; /* lower 8 bits */
		powernow_table[i].index |= (vid << 8); /* upper 8 bits */
		powernow_table[i].frequency = find_khz_freq_from_fid(fid);

		/* verify frequency is OK */
		if ((powernow_table[i].frequency > (MAX_FREQ * 1000)) ||
			(powernow_table[i].frequency < (MIN_FREQ * 1000))) {
			dprintk("invalid freq %u kHz, ignoring\n", powernow_table[i].frequency);
			powernow_table[i].frequency = CPUFREQ_ENTRY_INVALID;
			continue;
		}

		/* verify voltage is OK - BIOSs are using "off" to indicate invalid */
		if (vid == VID_OFF) {
			dprintk("invalid vid %u, ignoring\n", vid);
			powernow_table[i].frequency = CPUFREQ_ENTRY_INVALID;
			continue;
		}

		/* verify only 1 entry from the lo frequency table */
		if (fid < HI_FID_TABLE_BOTTOM) {
			if (cntlofreq) {
				/* if both entries are the same, ignore this one ... */
				if ((powernow_table[i].frequency != powernow_table[cntlofreq].frequency) ||
				    (powernow_table[i].index != powernow_table[cntlofreq].index)) {
					printk(KERN_ERR PFX "Too many lo freq table entries\n");
					return 1;
				}

				dprintk("double low frequency table entry, ignoring it.\n");
				powernow_table[i].frequency = CPUFREQ_ENTRY_INVALID;
				continue;
			} else
				cntlofreq = i;
		}

		if (powernow_table[i].frequency != (data->acpi_data.states[i].core_frequency * 1000)) {
			printk(KERN_INFO PFX "invalid freq entries %u kHz vs. %u kHz\n",
				powernow_table[i].frequency,
				(unsigned int) (data->acpi_data.states[i].core_frequency * 1000));
			powernow_table[i].frequency = CPUFREQ_ENTRY_INVALID;
			continue;
		}
	}
	return 0;
}

static void powernow_k8_cpu_exit_acpi(struct powernow_k8_data *data)
{
	if (data->acpi_data.state_count)
		acpi_processor_unregister_performance(&data->acpi_data, data->cpu);
}

#else
static int powernow_k8_cpu_init_acpi(struct powernow_k8_data *data) { return -ENODEV; }
static void powernow_k8_cpu_exit_acpi(struct powernow_k8_data *data) { return; }
static void powernow_k8_acpi_pst_values(struct powernow_k8_data *data, unsigned int index) { return; }
#endif /* CONFIG_X86_POWERNOW_K8_ACPI */

/* Take a frequency, and issue the fid/vid transition command */
static int transition_frequency_fidvid(struct powernow_k8_data *data, unsigned int index)
{
	u32 fid = 0;
	u32 vid = 0;
	int res, i;
	struct cpufreq_freqs freqs;

	dprintk("cpu %d transition to index %u\n", smp_processor_id(), index);

	/* fid/vid correctness check for k8 */
	/* fid are the lower 8 bits of the index we stored into
	 * the cpufreq frequency table in find_psb_table, vid
	 * are the upper 8 bits.
	 */
	fid = data->powernow_table[index].index & 0xFF;
	vid = (data->powernow_table[index].index & 0xFF00) >> 8;

	dprintk("table matched fid 0x%x, giving vid 0x%x\n", fid, vid);

	if (query_current_values_with_pending_wait(data))
		return 1;

	if ((data->currvid == vid) && (data->currfid == fid)) {
		dprintk("target matches current values (fid 0x%x, vid 0x%x)\n",
			fid, vid);
		return 0;
	}

	if ((fid < HI_FID_TABLE_BOTTOM) && (data->currfid < HI_FID_TABLE_BOTTOM)) {
		printk(KERN_ERR PFX
		       "ignoring illegal change in lo freq table-%x to 0x%x\n",
		       data->currfid, fid);
		return 1;
	}

	dprintk("cpu %d, changing to fid 0x%x, vid 0x%x\n",
		smp_processor_id(), fid, vid);
	freqs.old = find_khz_freq_from_fid(data->currfid);
	freqs.new = find_khz_freq_from_fid(fid);

	for_each_cpu_mask(i, *(data->available_cores)) {
		freqs.cpu = i;
		cpufreq_notify_transition(&freqs, CPUFREQ_PRECHANGE);
	}

	res = transition_fid_vid(data, fid, vid);
	freqs.new = find_khz_freq_from_fid(data->currfid);

	for_each_cpu_mask(i, *(data->available_cores)) {
		freqs.cpu = i;
		cpufreq_notify_transition(&freqs, CPUFREQ_POSTCHANGE);
	}
	return res;
}

/* Take a frequency, and issue the hardware pstate transition command */
static int transition_frequency_pstate(struct powernow_k8_data *data, unsigned int index)
{
	u32 fid = 0;
	u32 did = 0;
	u32 pstate = 0;
	int res, i;
	struct cpufreq_freqs freqs;

	dprintk("cpu %d transition to index %u\n", smp_processor_id(), index);

	/* get fid did for hardware pstate transition */
	pstate = index & HW_PSTATE_MASK;
	if (pstate > MAX_HW_PSTATE)
		return 0;
	fid = (index & HW_FID_INDEX_MASK) >> HW_FID_INDEX_SHIFT;
	did = (index & HW_DID_INDEX_MASK) >> HW_DID_INDEX_SHIFT;
	freqs.old = find_khz_freq_from_fiddid(data->currfid, data->currdid);
	freqs.new = find_khz_freq_from_fiddid(fid, did);

	for_each_cpu_mask(i, *(data->available_cores)) {
		freqs.cpu = i;
		cpufreq_notify_transition(&freqs, CPUFREQ_PRECHANGE);
	}

	res = transition_pstate(data, pstate);
	data->currfid = find_fid_from_pstate(pstate);
	data->currdid = find_did_from_pstate(pstate);
	freqs.new = find_khz_freq_from_fiddid(data->currfid, data->currdid);

	for_each_cpu_mask(i, *(data->available_cores)) {
		freqs.cpu = i;
		cpufreq_notify_transition(&freqs, CPUFREQ_POSTCHANGE);
	}
	return res;
}

/* Driver entry point to switch to the target frequency */
static int powernowk8_target(struct cpufreq_policy *pol, unsigned targfreq, unsigned relation)
{
	cpumask_t oldmask = CPU_MASK_ALL;
	struct powernow_k8_data *data = powernow_data[pol->cpu];
	u32 checkfid;
	u32 checkvid;
	unsigned int newstate;
	int ret = -EIO;

	if (!data)
		return -EINVAL;

	checkfid = data->currfid;
	checkvid = data->currvid;

	/* only run on specific CPU from here on */
	oldmask = current->cpus_allowed;
	set_cpus_allowed(current, cpumask_of_cpu(pol->cpu));

	if (smp_processor_id() != pol->cpu) {
		printk(KERN_ERR PFX "limiting to cpu %u failed\n", pol->cpu);
		goto err_out;
	}

	if (pending_bit_stuck()) {
		printk(KERN_ERR PFX "failing targ, change pending bit set\n");
		goto err_out;
	}

	dprintk("targ: cpu %d, %d kHz, min %d, max %d, relation %d\n",
		pol->cpu, targfreq, pol->min, pol->max, relation);

	if (query_current_values_with_pending_wait(data))
		goto err_out;

	if (cpu_family == CPU_HW_PSTATE)
		dprintk("targ: curr fid 0x%x, did 0x%x\n",
			data->currfid, data->currdid);
	else {
		dprintk("targ: curr fid 0x%x, vid 0x%x\n",
		data->currfid, data->currvid);

		if ((checkvid != data->currvid) || (checkfid != data->currfid)) {
			printk(KERN_INFO PFX
				"error - out of sync, fix 0x%x 0x%x, vid 0x%x 0x%x\n",
				checkfid, data->currfid, checkvid, data->currvid);
		}
	}

	if (cpufreq_frequency_table_target(pol, data->powernow_table, targfreq, relation, &newstate))
		goto err_out;

	mutex_lock(&fidvid_mutex);

	powernow_k8_acpi_pst_values(data, newstate);

	if (cpu_family == CPU_HW_PSTATE)
		ret = transition_frequency_pstate(data, newstate);
	else
		ret = transition_frequency_fidvid(data, newstate);
	if (ret) {
		printk(KERN_ERR PFX "transition frequency failed\n");
		ret = 1;
		mutex_unlock(&fidvid_mutex);
		goto err_out;
	}
	mutex_unlock(&fidvid_mutex);

	if (cpu_family == CPU_HW_PSTATE)
		pol->cur = find_khz_freq_from_fiddid(data->currfid, data->currdid);
	else
		pol->cur = find_khz_freq_from_fid(data->currfid);
	ret = 0;

err_out:
	set_cpus_allowed(current, oldmask);
	return ret;
}

/* Driver entry point to verify the policy and range of frequencies */
static int powernowk8_verify(struct cpufreq_policy *pol)
{
	struct powernow_k8_data *data = powernow_data[pol->cpu];

	if (!data)
		return -EINVAL;

	return cpufreq_frequency_table_verify(pol, data->powernow_table);
}

/* per CPU init entry point to the driver */
static int __cpuinit powernowk8_cpu_init(struct cpufreq_policy *pol)
{
	struct powernow_k8_data *data;
	cpumask_t oldmask = CPU_MASK_ALL;
	int rc;

	if (!cpu_online(pol->cpu))
		return -ENODEV;

	if (!check_supported_cpu(pol->cpu))
		return -ENODEV;

	data = kzalloc(sizeof(struct powernow_k8_data), GFP_KERNEL);
	if (!data) {
		printk(KERN_ERR PFX "unable to alloc powernow_k8_data");
		return -ENOMEM;
	}

	data->cpu = pol->cpu;

	if (powernow_k8_cpu_init_acpi(data)) {
		/*
		 * Use the PSB BIOS structure. This is only availabe on
		 * an UP version, and is deprecated by AMD.
		 */
		if (num_online_cpus() != 1) {
			printk(KERN_ERR PFX "MP systems not supported by PSB BIOS structure\n");
			kfree(data);
			return -ENODEV;
		}
		if (pol->cpu != 0) {
			printk(KERN_ERR PFX "No _PSS objects for CPU other than CPU0\n");
			kfree(data);
			return -ENODEV;
		}
		rc = find_psb_table(data);
		if (rc) {
			kfree(data);
			return -ENODEV;
		}
	}

	/* only run on specific CPU from here on */
	oldmask = current->cpus_allowed;
	set_cpus_allowed(current, cpumask_of_cpu(pol->cpu));

	if (smp_processor_id() != pol->cpu) {
		printk(KERN_ERR PFX "limiting to cpu %u failed\n", pol->cpu);
		goto err_out;
	}

	if (pending_bit_stuck()) {
		printk(KERN_ERR PFX "failing init, change pending bit set\n");
		goto err_out;
	}

	if (query_current_values_with_pending_wait(data))
		goto err_out;

	if (cpu_family == CPU_OPTERON)
		fidvid_msr_init();

	/* run on any CPU again */
	set_cpus_allowed(current, oldmask);

	pol->governor = CPUFREQ_DEFAULT_GOVERNOR;
	if (cpu_family == CPU_HW_PSTATE)
		pol->cpus = cpumask_of_cpu(pol->cpu);
	else
		pol->cpus = cpu_core_map[pol->cpu];
	data->available_cores = &(pol->cpus);

	/* Take a crude guess here.
	 * That guess was in microseconds, so multiply with 1000 */
	pol->cpuinfo.transition_latency = (((data->rvo + 8) * data->vstable * VST_UNITS_20US)
	    + (3 * (1 << data->irt) * 10)) * 1000;

	if (cpu_family == CPU_HW_PSTATE)
		pol->cur = find_khz_freq_from_fiddid(data->currfid, data->currdid);
	else
		pol->cur = find_khz_freq_from_fid(data->currfid);
	dprintk("policy current frequency %d kHz\n", pol->cur);

	/* min/max the cpu is capable of */
	if (cpufreq_frequency_table_cpuinfo(pol, data->powernow_table)) {
		printk(KERN_ERR PFX "invalid powernow_table\n");
		powernow_k8_cpu_exit_acpi(data);
		kfree(data->powernow_table);
		kfree(data);
		return -EINVAL;
	}

	cpufreq_frequency_table_get_attr(data->powernow_table, pol->cpu);

	if (cpu_family == CPU_HW_PSTATE)
		dprintk("cpu_init done, current fid 0x%x, did 0x%x\n",
			data->currfid, data->currdid);
	else
		dprintk("cpu_init done, current fid 0x%x, vid 0x%x\n",
			data->currfid, data->currvid);

	powernow_data[pol->cpu] = data;

	return 0;

err_out:
	set_cpus_allowed(current, oldmask);
	powernow_k8_cpu_exit_acpi(data);

	kfree(data);
	return -ENODEV;
}

static int __devexit powernowk8_cpu_exit (struct cpufreq_policy *pol)
{
	struct powernow_k8_data *data = powernow_data[pol->cpu];

	if (!data)
		return -EINVAL;

	powernow_k8_cpu_exit_acpi(data);

	cpufreq_frequency_table_put_attr(pol->cpu);

	kfree(data->powernow_table);
	kfree(data);

	return 0;
}

static unsigned int powernowk8_get (unsigned int cpu)
{
	struct powernow_k8_data *data;
	cpumask_t oldmask = current->cpus_allowed;
	unsigned int khz = 0;

	data = powernow_data[first_cpu(cpu_core_map[cpu])];

	if (!data)
		return -EINVAL;

	set_cpus_allowed(current, cpumask_of_cpu(cpu));
	if (smp_processor_id() != cpu) {
		printk(KERN_ERR PFX "limiting to CPU %d failed in powernowk8_get\n", cpu);
		set_cpus_allowed(current, oldmask);
		return 0;
	}

	if (query_current_values_with_pending_wait(data))
		goto out;

	if (cpu_family == CPU_HW_PSTATE)
		khz = find_khz_freq_from_fiddid(data->currfid, data->currdid);
	else
		khz = find_khz_freq_from_fid(data->currfid);


out:
	set_cpus_allowed(current, oldmask);
	return khz;
}

static struct freq_attr* powernow_k8_attr[] = {
	&cpufreq_freq_attr_scaling_available_freqs,
	NULL,
};

static struct cpufreq_driver cpufreq_amd64_driver = {
	.verify = powernowk8_verify,
	.target = powernowk8_target,
	.init = powernowk8_cpu_init,
	.exit = __devexit_p(powernowk8_cpu_exit),
	.get = powernowk8_get,
	.name = "powernow-k8",
	.owner = THIS_MODULE,
	.attr = powernow_k8_attr,
};

/* driver entry point for init */
static int __cpuinit powernowk8_init(void)
{
	unsigned int i, supported_cpus = 0;
	unsigned int booted_cores = 1;

	for_each_online_cpu(i) {
		if (check_supported_cpu(i))
			supported_cpus++;
	}

#ifdef CONFIG_SMP
	booted_cores = cpu_data[0].booted_cores;
#endif

	if (supported_cpus == num_online_cpus()) {
		printk(KERN_INFO PFX "Found %d %s "
<<<<<<< HEAD
			"processors (" VERSION ")\n", supported_cpus,
			boot_cpu_data.x86_model_id);
=======
			"processors (%d cpu cores) (" VERSION ")\n",
			supported_cpus/booted_cores,
			boot_cpu_data.x86_model_id, supported_cpus);
>>>>>>> 9a60ddbc
		return cpufreq_register_driver(&cpufreq_amd64_driver);
	}

	return -ENODEV;
}

/* driver entry point for term */
static void __exit powernowk8_exit(void)
{
	dprintk("exit\n");

	cpufreq_unregister_driver(&cpufreq_amd64_driver);
}

MODULE_AUTHOR("Paul Devriendt <paul.devriendt@amd.com> and Mark Langsdorf <mark.langsdorf@amd.com>");
MODULE_DESCRIPTION("AMD Athlon 64 and Opteron processor frequency driver.");
MODULE_LICENSE("GPL");

late_initcall(powernowk8_init);
module_exit(powernowk8_exit);<|MERGE_RESOLUTION|>--- conflicted
+++ resolved
@@ -1338,14 +1338,9 @@
 
 	if (supported_cpus == num_online_cpus()) {
 		printk(KERN_INFO PFX "Found %d %s "
-<<<<<<< HEAD
-			"processors (" VERSION ")\n", supported_cpus,
-			boot_cpu_data.x86_model_id);
-=======
 			"processors (%d cpu cores) (" VERSION ")\n",
 			supported_cpus/booted_cores,
 			boot_cpu_data.x86_model_id, supported_cpus);
->>>>>>> 9a60ddbc
 		return cpufreq_register_driver(&cpufreq_amd64_driver);
 	}
 
