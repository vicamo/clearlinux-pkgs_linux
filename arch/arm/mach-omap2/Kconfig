config ARCH_OMAP
	bool

config ARCH_OMAP2
	bool "TI OMAP2"
	depends on ARCH_MULTI_V6
	select ARCH_OMAP2PLUS
	select CPU_V6
	select SOC_HAS_OMAP2_SDRC

config ARCH_OMAP3
	bool "TI OMAP3"
	depends on ARCH_MULTI_V7
	select ARCH_OMAP2PLUS
	select ARCH_HAS_OPP
	select ARM_CPU_SUSPEND if PM
	select OMAP_INTERCONNECT
	select PM_OPP if PM
	select PM_RUNTIME if CPU_IDLE
	select SOC_HAS_OMAP2_SDRC

config ARCH_OMAP4
	bool "TI OMAP4"
	depends on ARCH_MULTI_V7
	select ARCH_OMAP2PLUS
	select ARCH_HAS_OPP
	select ARCH_NEEDS_CPU_IDLE_COUPLED if SMP
	select ARM_CPU_SUSPEND if PM
	select ARM_ERRATA_720789
	select ARM_GIC
	select CACHE_L2X0
	select HAVE_ARM_SCU if SMP
	select HAVE_ARM_TWD if SMP
	select OMAP_INTERCONNECT
	select PL310_ERRATA_588369
	select PL310_ERRATA_727915
	select PM_OPP if PM
	select PM_RUNTIME if CPU_IDLE
	select ARM_ERRATA_754322
	select ARM_ERRATA_775420

config SOC_OMAP5
	bool "TI OMAP5"
	depends on ARCH_MULTI_V7
	select ARCH_OMAP2PLUS
	select ARCH_HAS_OPP
	select ARM_CPU_SUSPEND if PM
	select ARM_GIC
	select HAVE_ARM_SCU if SMP
	select HAVE_ARM_TWD if SMP
	select HAVE_ARM_ARCH_TIMER
	select ARM_ERRATA_798181 if SMP

config SOC_AM33XX
	bool "TI AM33XX"
	depends on ARCH_MULTI_V7
	select ARCH_OMAP2PLUS
	select ARCH_HAS_OPP
	select ARM_CPU_SUSPEND if PM

config SOC_AM43XX
	bool "TI AM43x"
	depends on ARCH_MULTI_V7
	select ARCH_OMAP2PLUS
<<<<<<< HEAD
	select ARCH_HAS_OPP
	select MULTI_IRQ_HANDLER
=======
>>>>>>> 8f881c67
	select ARM_GIC
	select MACH_OMAP_GENERIC

config SOC_DRA7XX
	bool "TI DRA7XX"
	depends on ARCH_MULTI_V7
	select ARCH_OMAP2PLUS
	select ARCH_HAS_OPP
	select ARM_CPU_SUSPEND if PM
	select ARM_GIC
	select HAVE_ARM_ARCH_TIMER

config ARCH_OMAP2PLUS
	bool
	select ARCH_HAS_BANDGAP
	select ARCH_HAS_CPUFREQ
	select ARCH_HAS_HOLES_MEMORYMODEL
	select ARCH_OMAP
	select ARCH_REQUIRE_GPIOLIB
	select CLKSRC_MMIO
	select GENERIC_IRQ_CHIP
	select MACH_OMAP_GENERIC
	select OMAP_DM_TIMER
	select PINCTRL
	select SOC_BUS
	select TI_PRIV_EDMA
	help
	  Systems based on OMAP2, OMAP3, OMAP4 or OMAP5


if ARCH_OMAP2PLUS

menu "TI OMAP2/3/4 Specific Features"

config ARCH_OMAP2PLUS_TYPICAL
	bool "Typical OMAP configuration"
	default y
	select AEABI
	select HIGHMEM
	select I2C
	select I2C_OMAP
	select MENELAUS if ARCH_OMAP2
	select NEON if CPU_V7
	select PM_RUNTIME
	select REGULATOR
	select TWL4030_CORE if ARCH_OMAP3 || ARCH_OMAP4
	select TWL4030_POWER if ARCH_OMAP3 || ARCH_OMAP4
	select VFP
	help
	  Compile a kernel suitable for booting most boards

config SOC_HAS_OMAP2_SDRC
	bool "OMAP2 SDRAM Controller support"

config SOC_HAS_REALTIME_COUNTER
	bool "Real time free running counter"
	depends on SOC_OMAP5 || SOC_DRA7XX
	default y

comment "OMAP Core Type"
	depends on ARCH_OMAP2

config SOC_OMAP2420
	bool "OMAP2420 support"
	depends on ARCH_OMAP2
	default y
	select OMAP_DM_TIMER
	select SOC_HAS_OMAP2_SDRC

config SOC_OMAP2430
	bool "OMAP2430 support"
	depends on ARCH_OMAP2
	default y
	select SOC_HAS_OMAP2_SDRC

config SOC_OMAP3430
	bool "OMAP3430 support"
	depends on ARCH_OMAP3
	default y
	select SOC_HAS_OMAP2_SDRC

config SOC_TI81XX
	bool "TI81XX support"
	depends on ARCH_OMAP3
	default y

config OMAP_PACKAGE_ZAF
       bool

config OMAP_PACKAGE_ZAC
       bool

config OMAP_PACKAGE_CBC
       bool

config OMAP_PACKAGE_CBB
       bool

config OMAP_PACKAGE_CUS
       bool

config OMAP_PACKAGE_CBP
       bool

comment "OMAP Legacy Platform Data Board Type"
	depends on ARCH_OMAP2PLUS

config MACH_OMAP_GENERIC
	bool

config MACH_OMAP2_TUSB6010
	bool
	depends on ARCH_OMAP2 && SOC_OMAP2420
	default y if MACH_NOKIA_N8X0

config MACH_OMAP3_BEAGLE
	bool "OMAP3 BEAGLE board"
	depends on ARCH_OMAP3
	default y
	select OMAP_PACKAGE_CBB

config MACH_DEVKIT8000
	bool "DEVKIT8000 board"
	depends on ARCH_OMAP3
	default y
	select OMAP_PACKAGE_CUS

config MACH_OMAP_LDP
	bool "OMAP3 LDP board"
	depends on ARCH_OMAP3
	default y
	select OMAP_PACKAGE_CBB

config MACH_OMAP3530_LV_SOM
	bool "OMAP3 Logic 3530 LV SOM board"
	depends on ARCH_OMAP3
	default y
	select OMAP_PACKAGE_CBB
	help
	 Support for the LogicPD OMAP3530 SOM Development kit
	 for full description please see the products webpage at
	 http://www.logicpd.com/products/development-kits/texas-instruments-zoom%E2%84%A2-omap35x-development-kit

config MACH_OMAP3_TORPEDO
	bool "OMAP3 Logic 35x Torpedo board"
	depends on ARCH_OMAP3
	default y
	select OMAP_PACKAGE_CBB
	help
	 Support for the LogicPD OMAP35x Torpedo Development kit
	 for full description please see the products webpage at
	 http://www.logicpd.com/products/development-kits/zoom-omap35x-torpedo-development-kit

config MACH_OVERO
	bool "Gumstix Overo board"
	depends on ARCH_OMAP3
	default y
	select OMAP_PACKAGE_CBB

config MACH_OMAP3517EVM
	bool "OMAP3517/ AM3517 EVM board"
	depends on ARCH_OMAP3
	default y
	select OMAP_PACKAGE_CBB

config MACH_CRANEBOARD
	bool "AM3517/05 CRANE board"
	depends on ARCH_OMAP3
	select OMAP_PACKAGE_CBB

config MACH_OMAP3_PANDORA
	bool "OMAP3 Pandora"
	depends on ARCH_OMAP3
	default y
	select OMAP_PACKAGE_CBB
	select REGULATOR_FIXED_VOLTAGE if REGULATOR

config MACH_TOUCHBOOK
	bool "OMAP3 Touch Book"
	depends on ARCH_OMAP3
	default y
	select OMAP_PACKAGE_CBB

config MACH_OMAP_3430SDP
	bool "OMAP 3430 SDP board"
	depends on ARCH_OMAP3
	default y
	select OMAP_PACKAGE_CBB

config MACH_NOKIA_N810
       bool

config MACH_NOKIA_N810_WIMAX
       bool

config MACH_NOKIA_N8X0
	bool "Nokia N800/N810"
	depends on SOC_OMAP2420
	default y
	select MACH_NOKIA_N810
	select MACH_NOKIA_N810_WIMAX
	select OMAP_PACKAGE_ZAC

config MACH_NOKIA_RX51
	bool "Nokia N900 (RX-51) phone"
	depends on ARCH_OMAP3
	default y
	select OMAP_PACKAGE_CBB

config MACH_CM_T35
	bool "CompuLab CM-T35/CM-T3730 modules"
	depends on ARCH_OMAP3
	default y
	select MACH_CM_T3730
	select OMAP_PACKAGE_CUS

config MACH_CM_T3517
	bool "CompuLab CM-T3517 module"
	depends on ARCH_OMAP3
	default y
	select OMAP_PACKAGE_CBB

config MACH_CM_T3730
       bool

config MACH_SBC3530
	bool "OMAP3 SBC STALKER board"
	depends on ARCH_OMAP3
	default y
	select OMAP_PACKAGE_CUS

config MACH_TI8168EVM
	bool "TI8168 Evaluation Module"
	depends on SOC_TI81XX
	default y

config MACH_TI8148EVM
	bool "TI8148 Evaluation Module"
	depends on SOC_TI81XX
	default y

config OMAP3_EMU
	bool "OMAP3 debugging peripherals"
	depends on ARCH_OMAP3
	select ARM_AMBA
	select OC_ETM
	help
	  Say Y here to enable debugging hardware of omap3

config OMAP3_SDRC_AC_TIMING
	bool "Enable SDRC AC timing register changes"
	depends on ARCH_OMAP3
	default n
	help
	  If you know that none of your system initiators will attempt to
	  access SDRAM during CORE DVFS, select Y here.  This should boost
	  SDRAM performance at lower CORE OPPs.  There are relatively few
	  users who will wish to say yes at this point - almost everyone will
	  wish to say no.  Selecting yes without understanding what is
	  going on could result in system crashes;

config OMAP4_ERRATA_I688
	bool "OMAP4 errata: Async Bridge Corruption"
	depends on (ARCH_OMAP4 || SOC_OMAP5) && !ARCH_MULTIPLATFORM
	select ARCH_HAS_BARRIERS
	help
	  If a data is stalled inside asynchronous bridge because of back
	  pressure, it may be accepted multiple times, creating pointer
	  misalignment that will corrupt next transfers on that data path
	  until next reset of the system (No recovery procedure once the
	  issue is hit, the path remains consistently broken). Async bridge
	  can be found on path between MPU to EMIF and MPU to L3 interconnect.
	  This situation can happen only when the idle is initiated by a
	  Master Request Disconnection (which is trigged by software when
	  executing WFI on CPU).
	  The work-around for this errata needs all the initiators connected
	  through async bridge must ensure that data path is properly drained
	  before issuing WFI. This condition will be met if one Strongly ordered
	  access is performed to the target right before executing the WFI.
	  In MPU case, L3 T2ASYNC FIFO and DDR T2ASYNC FIFO needs to be drained.
	  IO barrier ensure that there is no synchronisation loss on initiators
	  operating on both interconnect port simultaneously.
endmenu

endif<|MERGE_RESOLUTION|>--- conflicted
+++ resolved
@@ -62,11 +62,7 @@
 	bool "TI AM43x"
 	depends on ARCH_MULTI_V7
 	select ARCH_OMAP2PLUS
-<<<<<<< HEAD
-	select ARCH_HAS_OPP
-	select MULTI_IRQ_HANDLER
-=======
->>>>>>> 8f881c67
+	select ARCH_HAS_OPP
 	select ARM_GIC
 	select MACH_OMAP_GENERIC
 
