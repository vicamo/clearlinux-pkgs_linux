--- conflicted
+++ resolved
@@ -140,14 +140,6 @@
 			arm,data-latency = <4 2 3>;
 		};
 
-<<<<<<< HEAD
-		pmu {
-			compatible = "arm,cortex-a9-pmu";
-			interrupts = <0 94 IRQ_TYPE_LEVEL_HIGH>;
-		};
-
-=======
->>>>>>> 661e50bc
 		aips1: aips-bus@2000000 {
 			compatible = "fsl,aips-bus", "simple-bus";
 			#address-cells = <1>;
@@ -641,17 +633,6 @@
 				};
 			};
 
-<<<<<<< HEAD
-			tempmon: tempmon {
-				compatible = "fsl,imx6q-tempmon";
-				interrupts = <0 49 IRQ_TYPE_LEVEL_HIGH>;
-				fsl,tempmon = <&anatop>;
-				fsl,tempmon-data = <&ocotp>;
-				clocks = <&clks IMX6SL_CLK_PLL3_USB_OTG>;
-			};
-
-=======
->>>>>>> 661e50bc
 			usbphy1: usbphy@20c9000 {
 				compatible = "fsl,imx6sl-usbphy", "fsl,imx23-usbphy";
 				reg = <0x020c9000 0x1000>;
