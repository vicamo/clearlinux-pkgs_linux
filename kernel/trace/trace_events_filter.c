/*
 * trace_events_filter - generic event filtering
 *
 * This program is free software; you can redistribute it and/or modify
 * it under the terms of the GNU General Public License as published by
 * the Free Software Foundation; either version 2 of the License, or
 * (at your option) any later version.
 *
 * This program is distributed in the hope that it will be useful,
 * but WITHOUT ANY WARRANTY; without even the implied warranty of
 * MERCHANTABILITY or FITNESS FOR A PARTICULAR PURPOSE.  See the
 * GNU General Public License for more details.
 *
 * You should have received a copy of the GNU General Public License
 * along with this program; if not, write to the Free Software
 * Foundation, Inc., 59 Temple Place - Suite 330, Boston, MA 02111-1307, USA.
 *
 * Copyright (C) 2009 Tom Zanussi <tzanussi@gmail.com>
 */

#include <linux/module.h>
#include <linux/ctype.h>
#include <linux/mutex.h>
#include <linux/perf_event.h>
#include <linux/slab.h>

#include "trace.h"
#include "trace_output.h"

#define DEFAULT_SYS_FILTER_MESSAGE					\
	"### global filter ###\n"					\
	"# Use this to set filters for multiple events.\n"		\
	"# Only events with the given fields will be affected.\n"	\
	"# If no events are modified, an error message will be displayed here"

enum filter_op_ids
{
	OP_OR,
	OP_AND,
	OP_GLOB,
	OP_NE,
	OP_EQ,
	OP_LT,
	OP_LE,
	OP_GT,
	OP_GE,
	OP_BAND,
	OP_NONE,
	OP_OPEN_PAREN,
};

struct filter_op {
	int id;
	char *string;
	int precedence;
};

/* Order must be the same as enum filter_op_ids above */
static struct filter_op filter_ops[] = {
	{ OP_OR,	"||",		1 },
	{ OP_AND,	"&&",		2 },
	{ OP_GLOB,	"~",		4 },
	{ OP_NE,	"!=",		4 },
	{ OP_EQ,	"==",		4 },
	{ OP_LT,	"<",		5 },
	{ OP_LE,	"<=",		5 },
	{ OP_GT,	">",		5 },
	{ OP_GE,	">=",		5 },
	{ OP_BAND,	"&",		6 },
	{ OP_NONE,	"OP_NONE",	0 },
	{ OP_OPEN_PAREN, "(",		0 },
};

enum {
	FILT_ERR_NONE,
	FILT_ERR_INVALID_OP,
	FILT_ERR_UNBALANCED_PAREN,
	FILT_ERR_TOO_MANY_OPERANDS,
	FILT_ERR_OPERAND_TOO_LONG,
	FILT_ERR_FIELD_NOT_FOUND,
	FILT_ERR_ILLEGAL_FIELD_OP,
	FILT_ERR_ILLEGAL_INTVAL,
	FILT_ERR_BAD_SUBSYS_FILTER,
	FILT_ERR_TOO_MANY_PREDS,
	FILT_ERR_MISSING_FIELD,
	FILT_ERR_INVALID_FILTER,
	FILT_ERR_IP_FIELD_ONLY,
};

static char *err_text[] = {
	"No error",
	"Invalid operator",
	"Unbalanced parens",
	"Too many operands",
	"Operand too long",
	"Field not found",
	"Illegal operation for field type",
	"Illegal integer value",
	"Couldn't find or set field in one of a subsystem's events",
	"Too many terms in predicate expression",
	"Missing field name and/or value",
	"Meaningless filter expression",
	"Only 'ip' field is supported for function trace",
};

struct opstack_op {
	int op;
	struct list_head list;
};

struct postfix_elt {
	int op;
	char *operand;
	struct list_head list;
};

struct filter_parse_state {
	struct filter_op *ops;
	struct list_head opstack;
	struct list_head postfix;
	int lasterr;
	int lasterr_pos;

	struct {
		char *string;
		unsigned int cnt;
		unsigned int tail;
	} infix;

	struct {
		char string[MAX_FILTER_STR_VAL];
		int pos;
		unsigned int tail;
	} operand;
};

struct pred_stack {
	struct filter_pred	**preds;
	int			index;
};

#define DEFINE_COMPARISON_PRED(type)					\
static int filter_pred_##type(struct filter_pred *pred, void *event)	\
{									\
	type *addr = (type *)(event + pred->offset);			\
	type val = (type)pred->val;					\
	int match = 0;							\
									\
	switch (pred->op) {						\
	case OP_LT:							\
		match = (*addr < val);					\
		break;							\
	case OP_LE:							\
		match = (*addr <= val);					\
		break;							\
	case OP_GT:							\
		match = (*addr > val);					\
		break;							\
	case OP_GE:							\
		match = (*addr >= val);					\
		break;							\
	case OP_BAND:							\
		match = (*addr & val);					\
		break;							\
	default:							\
		break;							\
	}								\
									\
	return match;							\
}

#define DEFINE_EQUALITY_PRED(size)					\
static int filter_pred_##size(struct filter_pred *pred, void *event)	\
{									\
	u##size *addr = (u##size *)(event + pred->offset);		\
	u##size val = (u##size)pred->val;				\
	int match;							\
									\
	match = (val == *addr) ^ pred->not;				\
									\
	return match;							\
}

DEFINE_COMPARISON_PRED(s64);
DEFINE_COMPARISON_PRED(u64);
DEFINE_COMPARISON_PRED(s32);
DEFINE_COMPARISON_PRED(u32);
DEFINE_COMPARISON_PRED(s16);
DEFINE_COMPARISON_PRED(u16);
DEFINE_COMPARISON_PRED(s8);
DEFINE_COMPARISON_PRED(u8);

DEFINE_EQUALITY_PRED(64);
DEFINE_EQUALITY_PRED(32);
DEFINE_EQUALITY_PRED(16);
DEFINE_EQUALITY_PRED(8);

/* Filter predicate for fixed sized arrays of characters */
static int filter_pred_string(struct filter_pred *pred, void *event)
{
	char *addr = (char *)(event + pred->offset);
	int cmp, match;

	cmp = pred->regex.match(addr, &pred->regex, pred->regex.field_len);

	match = cmp ^ pred->not;

	return match;
}

/* Filter predicate for char * pointers */
static int filter_pred_pchar(struct filter_pred *pred, void *event)
{
	char **addr = (char **)(event + pred->offset);
	int cmp, match;
	int len = strlen(*addr) + 1;	/* including tailing '\0' */

	cmp = pred->regex.match(*addr, &pred->regex, len);

	match = cmp ^ pred->not;

	return match;
}

/*
 * Filter predicate for dynamic sized arrays of characters.
 * These are implemented through a list of strings at the end
 * of the entry.
 * Also each of these strings have a field in the entry which
 * contains its offset from the beginning of the entry.
 * We have then first to get this field, dereference it
 * and add it to the address of the entry, and at last we have
 * the address of the string.
 */
static int filter_pred_strloc(struct filter_pred *pred, void *event)
{
	u32 str_item = *(u32 *)(event + pred->offset);
	int str_loc = str_item & 0xffff;
	int str_len = str_item >> 16;
	char *addr = (char *)(event + str_loc);
	int cmp, match;

	cmp = pred->regex.match(addr, &pred->regex, str_len);

	match = cmp ^ pred->not;

	return match;
}

static int filter_pred_none(struct filter_pred *pred, void *event)
{
	return 0;
}

/*
 * regex_match_foo - Basic regex callbacks
 *
 * @str: the string to be searched
 * @r:   the regex structure containing the pattern string
 * @len: the length of the string to be searched (including '\0')
 *
 * Note:
 * - @str might not be NULL-terminated if it's of type DYN_STRING
 *   or STATIC_STRING
 */

static int regex_match_full(char *str, struct regex *r, int len)
{
	if (strncmp(str, r->pattern, len) == 0)
		return 1;
	return 0;
}

static int regex_match_front(char *str, struct regex *r, int len)
{
	if (strncmp(str, r->pattern, r->len) == 0)
		return 1;
	return 0;
}

static int regex_match_middle(char *str, struct regex *r, int len)
{
	if (strnstr(str, r->pattern, len))
		return 1;
	return 0;
}

static int regex_match_end(char *str, struct regex *r, int len)
{
	int strlen = len - 1;

	if (strlen >= r->len &&
	    memcmp(str + strlen - r->len, r->pattern, r->len) == 0)
		return 1;
	return 0;
}

/**
 * filter_parse_regex - parse a basic regex
 * @buff:   the raw regex
 * @len:    length of the regex
 * @search: will point to the beginning of the string to compare
 * @not:    tell whether the match will have to be inverted
 *
 * This passes in a buffer containing a regex and this function will
 * set search to point to the search part of the buffer and
 * return the type of search it is (see enum above).
 * This does modify buff.
 *
 * Returns enum type.
 *  search returns the pointer to use for comparison.
 *  not returns 1 if buff started with a '!'
 *     0 otherwise.
 */
enum regex_type filter_parse_regex(char *buff, int len, char **search, int *not)
{
	int type = MATCH_FULL;
	int i;

	if (buff[0] == '!') {
		*not = 1;
		buff++;
		len--;
	} else
		*not = 0;

	*search = buff;

	for (i = 0; i < len; i++) {
		if (buff[i] == '*') {
			if (!i) {
				*search = buff + 1;
				type = MATCH_END_ONLY;
			} else {
				if (type == MATCH_END_ONLY)
					type = MATCH_MIDDLE_ONLY;
				else
					type = MATCH_FRONT_ONLY;
				buff[i] = 0;
				break;
			}
		}
	}

	return type;
}

static void filter_build_regex(struct filter_pred *pred)
{
	struct regex *r = &pred->regex;
	char *search;
	enum regex_type type = MATCH_FULL;
	int not = 0;

	if (pred->op == OP_GLOB) {
		type = filter_parse_regex(r->pattern, r->len, &search, &not);
		r->len = strlen(search);
		memmove(r->pattern, search, r->len+1);
	}

	switch (type) {
	case MATCH_FULL:
		r->match = regex_match_full;
		break;
	case MATCH_FRONT_ONLY:
		r->match = regex_match_front;
		break;
	case MATCH_MIDDLE_ONLY:
		r->match = regex_match_middle;
		break;
	case MATCH_END_ONLY:
		r->match = regex_match_end;
		break;
	}

	pred->not ^= not;
}

enum move_type {
	MOVE_DOWN,
	MOVE_UP_FROM_LEFT,
	MOVE_UP_FROM_RIGHT
};

static struct filter_pred *
get_pred_parent(struct filter_pred *pred, struct filter_pred *preds,
		int index, enum move_type *move)
{
	if (pred->parent & FILTER_PRED_IS_RIGHT)
		*move = MOVE_UP_FROM_RIGHT;
	else
		*move = MOVE_UP_FROM_LEFT;
	pred = &preds[pred->parent & ~FILTER_PRED_IS_RIGHT];

	return pred;
}

enum walk_return {
	WALK_PRED_ABORT,
	WALK_PRED_PARENT,
	WALK_PRED_DEFAULT,
};

typedef int (*filter_pred_walkcb_t) (enum move_type move,
				     struct filter_pred *pred,
				     int *err, void *data);

static int walk_pred_tree(struct filter_pred *preds,
			  struct filter_pred *root,
			  filter_pred_walkcb_t cb, void *data)
{
	struct filter_pred *pred = root;
	enum move_type move = MOVE_DOWN;
	int done = 0;

	if  (!preds)
		return -EINVAL;

	do {
		int err = 0, ret;

		ret = cb(move, pred, &err, data);
		if (ret == WALK_PRED_ABORT)
			return err;
		if (ret == WALK_PRED_PARENT)
			goto get_parent;

		switch (move) {
		case MOVE_DOWN:
			if (pred->left != FILTER_PRED_INVALID) {
				pred = &preds[pred->left];
				continue;
			}
			goto get_parent;
		case MOVE_UP_FROM_LEFT:
			pred = &preds[pred->right];
			move = MOVE_DOWN;
			continue;
		case MOVE_UP_FROM_RIGHT:
 get_parent:
			if (pred == root)
				break;
			pred = get_pred_parent(pred, preds,
					       pred->parent,
					       &move);
			continue;
		}
		done = 1;
	} while (!done);

	/* We are fine. */
	return 0;
}

/*
 * A series of AND or ORs where found together. Instead of
 * climbing up and down the tree branches, an array of the
 * ops were made in order of checks. We can just move across
 * the array and short circuit if needed.
 */
static int process_ops(struct filter_pred *preds,
		       struct filter_pred *op, void *rec)
{
	struct filter_pred *pred;
	int match = 0;
	int type;
	int i;

	/*
	 * Micro-optimization: We set type to true if op
	 * is an OR and false otherwise (AND). Then we
	 * just need to test if the match is equal to
	 * the type, and if it is, we can short circuit the
	 * rest of the checks:
	 *
	 * if ((match && op->op == OP_OR) ||
	 *     (!match && op->op == OP_AND))
	 *	  return match;
	 */
	type = op->op == OP_OR;

	for (i = 0; i < op->val; i++) {
		pred = &preds[op->ops[i]];
		if (!WARN_ON_ONCE(!pred->fn))
			match = pred->fn(pred, rec);
		if (!!match == type)
			return match;
	}
	return match;
}

struct filter_match_preds_data {
	struct filter_pred *preds;
	int match;
	void *rec;
};

static int filter_match_preds_cb(enum move_type move, struct filter_pred *pred,
				 int *err, void *data)
{
	struct filter_match_preds_data *d = data;

	*err = 0;
	switch (move) {
	case MOVE_DOWN:
		/* only AND and OR have children */
		if (pred->left != FILTER_PRED_INVALID) {
			/* If ops is set, then it was folded. */
			if (!pred->ops)
				return WALK_PRED_DEFAULT;
			/* We can treat folded ops as a leaf node */
			d->match = process_ops(d->preds, pred, d->rec);
		} else {
			if (!WARN_ON_ONCE(!pred->fn))
				d->match = pred->fn(pred, d->rec);
		}

		return WALK_PRED_PARENT;
	case MOVE_UP_FROM_LEFT:
		/*
		 * Check for short circuits.
		 *
		 * Optimization: !!match == (pred->op == OP_OR)
		 *   is the same as:
		 * if ((match && pred->op == OP_OR) ||
		 *     (!match && pred->op == OP_AND))
		 */
		if (!!d->match == (pred->op == OP_OR))
			return WALK_PRED_PARENT;
		break;
	case MOVE_UP_FROM_RIGHT:
		break;
	}

	return WALK_PRED_DEFAULT;
}

/* return 1 if event matches, 0 otherwise (discard) */
int filter_match_preds(struct event_filter *filter, void *rec)
{
	struct filter_pred *preds;
	struct filter_pred *root;
	struct filter_match_preds_data data = {
		/* match is currently meaningless */
		.match = -1,
		.rec   = rec,
	};
	int n_preds, ret;

	/* no filter is considered a match */
	if (!filter)
		return 1;

	n_preds = filter->n_preds;
	if (!n_preds)
		return 1;

	/*
	 * n_preds, root and filter->preds are protect with preemption disabled.
	 */
	root = rcu_dereference_sched(filter->root);
	if (!root)
		return 1;

	data.preds = preds = rcu_dereference_sched(filter->preds);
	ret = walk_pred_tree(preds, root, filter_match_preds_cb, &data);
	WARN_ON(ret);
	return data.match;
}
EXPORT_SYMBOL_GPL(filter_match_preds);

static void parse_error(struct filter_parse_state *ps, int err, int pos)
{
	ps->lasterr = err;
	ps->lasterr_pos = pos;
}

static void remove_filter_string(struct event_filter *filter)
{
	if (!filter)
		return;

	kfree(filter->filter_string);
	filter->filter_string = NULL;
}

static int replace_filter_string(struct event_filter *filter,
				 char *filter_string)
{
	kfree(filter->filter_string);
	filter->filter_string = kstrdup(filter_string, GFP_KERNEL);
	if (!filter->filter_string)
		return -ENOMEM;

	return 0;
}

static int append_filter_string(struct event_filter *filter,
				char *string)
{
	int newlen;
	char *new_filter_string;

	BUG_ON(!filter->filter_string);
	newlen = strlen(filter->filter_string) + strlen(string) + 1;
	new_filter_string = kmalloc(newlen, GFP_KERNEL);
	if (!new_filter_string)
		return -ENOMEM;

	strcpy(new_filter_string, filter->filter_string);
	strcat(new_filter_string, string);
	kfree(filter->filter_string);
	filter->filter_string = new_filter_string;

	return 0;
}

static void append_filter_err(struct filter_parse_state *ps,
			      struct event_filter *filter)
{
	int pos = ps->lasterr_pos;
	char *buf, *pbuf;

	buf = (char *)__get_free_page(GFP_TEMPORARY);
	if (!buf)
		return;

	append_filter_string(filter, "\n");
	memset(buf, ' ', PAGE_SIZE);
	if (pos > PAGE_SIZE - 128)
		pos = 0;
	buf[pos] = '^';
	pbuf = &buf[pos] + 1;

	sprintf(pbuf, "\nparse_error: %s\n", err_text[ps->lasterr]);
	append_filter_string(filter, buf);
	free_page((unsigned long) buf);
}

/* caller must hold event_mutex */
void print_event_filter(struct ftrace_event_call *call, struct trace_seq *s)
{
	struct event_filter *filter = call->filter;

	if (filter && filter->filter_string)
		trace_seq_printf(s, "%s\n", filter->filter_string);
	else
		trace_seq_puts(s, "none\n");
<<<<<<< HEAD
	mutex_unlock(&event_mutex);
=======
>>>>>>> 0f7dd1aa
}

void print_subsystem_event_filter(struct event_subsystem *system,
				  struct trace_seq *s)
{
	struct event_filter *filter;

	mutex_lock(&event_mutex);
	filter = system->filter;
	if (filter && filter->filter_string)
		trace_seq_printf(s, "%s\n", filter->filter_string);
	else
		trace_seq_puts(s, DEFAULT_SYS_FILTER_MESSAGE "\n");
	mutex_unlock(&event_mutex);
}

static int __alloc_pred_stack(struct pred_stack *stack, int n_preds)
{
	stack->preds = kcalloc(n_preds + 1, sizeof(*stack->preds), GFP_KERNEL);
	if (!stack->preds)
		return -ENOMEM;
	stack->index = n_preds;
	return 0;
}

static void __free_pred_stack(struct pred_stack *stack)
{
	kfree(stack->preds);
	stack->index = 0;
}

static int __push_pred_stack(struct pred_stack *stack,
			     struct filter_pred *pred)
{
	int index = stack->index;

	if (WARN_ON(index == 0))
		return -ENOSPC;

	stack->preds[--index] = pred;
	stack->index = index;
	return 0;
}

static struct filter_pred *
__pop_pred_stack(struct pred_stack *stack)
{
	struct filter_pred *pred;
	int index = stack->index;

	pred = stack->preds[index++];
	if (!pred)
		return NULL;

	stack->index = index;
	return pred;
}

static int filter_set_pred(struct event_filter *filter,
			   int idx,
			   struct pred_stack *stack,
			   struct filter_pred *src)
{
	struct filter_pred *dest = &filter->preds[idx];
	struct filter_pred *left;
	struct filter_pred *right;

	*dest = *src;
	dest->index = idx;

	if (dest->op == OP_OR || dest->op == OP_AND) {
		right = __pop_pred_stack(stack);
		left = __pop_pred_stack(stack);
		if (!left || !right)
			return -EINVAL;
		/*
		 * If both children can be folded
		 * and they are the same op as this op or a leaf,
		 * then this op can be folded.
		 */
		if (left->index & FILTER_PRED_FOLD &&
		    (left->op == dest->op ||
		     left->left == FILTER_PRED_INVALID) &&
		    right->index & FILTER_PRED_FOLD &&
		    (right->op == dest->op ||
		     right->left == FILTER_PRED_INVALID))
			dest->index |= FILTER_PRED_FOLD;

		dest->left = left->index & ~FILTER_PRED_FOLD;
		dest->right = right->index & ~FILTER_PRED_FOLD;
		left->parent = dest->index & ~FILTER_PRED_FOLD;
		right->parent = dest->index | FILTER_PRED_IS_RIGHT;
	} else {
		/*
		 * Make dest->left invalid to be used as a quick
		 * way to know this is a leaf node.
		 */
		dest->left = FILTER_PRED_INVALID;

		/* All leafs allow folding the parent ops. */
		dest->index |= FILTER_PRED_FOLD;
	}

	return __push_pred_stack(stack, dest);
}

static void __free_preds(struct event_filter *filter)
{
	int i;

	if (filter->preds) {
		for (i = 0; i < filter->n_preds; i++)
			kfree(filter->preds[i].ops);
		kfree(filter->preds);
		filter->preds = NULL;
	}
	filter->a_preds = 0;
	filter->n_preds = 0;
}

static void filter_disable(struct ftrace_event_call *call)
{
	call->flags &= ~TRACE_EVENT_FL_FILTERED;
}

static void __free_filter(struct event_filter *filter)
{
	if (!filter)
		return;

	__free_preds(filter);
	kfree(filter->filter_string);
	kfree(filter);
}

/*
 * Called when destroying the ftrace_event_call.
 * The call is being freed, so we do not need to worry about
 * the call being currently used. This is for module code removing
 * the tracepoints from within it.
 */
void destroy_preds(struct ftrace_event_call *call)
{
	__free_filter(call->filter);
	call->filter = NULL;
}

static struct event_filter *__alloc_filter(void)
{
	struct event_filter *filter;

	filter = kzalloc(sizeof(*filter), GFP_KERNEL);
	return filter;
}

static int __alloc_preds(struct event_filter *filter, int n_preds)
{
	struct filter_pred *pred;
	int i;

	if (filter->preds)
		__free_preds(filter);

	filter->preds = kcalloc(n_preds, sizeof(*filter->preds), GFP_KERNEL);

	if (!filter->preds)
		return -ENOMEM;

	filter->a_preds = n_preds;
	filter->n_preds = 0;

	for (i = 0; i < n_preds; i++) {
		pred = &filter->preds[i];
		pred->fn = filter_pred_none;
	}

	return 0;
}

static void filter_free_subsystem_preds(struct event_subsystem *system)
{
	struct ftrace_event_call *call;

	list_for_each_entry(call, &ftrace_events, list) {
		if (strcmp(call->class->system, system->name) != 0)
			continue;

		filter_disable(call);
		remove_filter_string(call->filter);
	}
}

static void filter_free_subsystem_filters(struct event_subsystem *system)
{
	struct ftrace_event_call *call;

	list_for_each_entry(call, &ftrace_events, list) {
		if (strcmp(call->class->system, system->name) != 0)
			continue;
		__free_filter(call->filter);
		call->filter = NULL;
	}
}

static int filter_add_pred(struct filter_parse_state *ps,
			   struct event_filter *filter,
			   struct filter_pred *pred,
			   struct pred_stack *stack)
{
	int err;

	if (WARN_ON(filter->n_preds == filter->a_preds)) {
		parse_error(ps, FILT_ERR_TOO_MANY_PREDS, 0);
		return -ENOSPC;
	}

	err = filter_set_pred(filter, filter->n_preds, stack, pred);
	if (err)
		return err;

	filter->n_preds++;

	return 0;
}

int filter_assign_type(const char *type)
{
	if (strstr(type, "__data_loc") && strstr(type, "char"))
		return FILTER_DYN_STRING;

	if (strchr(type, '[') && strstr(type, "char"))
		return FILTER_STATIC_STRING;

	return FILTER_OTHER;
}

static bool is_function_field(struct ftrace_event_field *field)
{
	return field->filter_type == FILTER_TRACE_FN;
}

static bool is_string_field(struct ftrace_event_field *field)
{
	return field->filter_type == FILTER_DYN_STRING ||
	       field->filter_type == FILTER_STATIC_STRING ||
	       field->filter_type == FILTER_PTR_STRING;
}

static int is_legal_op(struct ftrace_event_field *field, int op)
{
	if (is_string_field(field) &&
	    (op != OP_EQ && op != OP_NE && op != OP_GLOB))
		return 0;
	if (!is_string_field(field) && op == OP_GLOB)
		return 0;

	return 1;
}

static filter_pred_fn_t select_comparison_fn(int op, int field_size,
					     int field_is_signed)
{
	filter_pred_fn_t fn = NULL;

	switch (field_size) {
	case 8:
		if (op == OP_EQ || op == OP_NE)
			fn = filter_pred_64;
		else if (field_is_signed)
			fn = filter_pred_s64;
		else
			fn = filter_pred_u64;
		break;
	case 4:
		if (op == OP_EQ || op == OP_NE)
			fn = filter_pred_32;
		else if (field_is_signed)
			fn = filter_pred_s32;
		else
			fn = filter_pred_u32;
		break;
	case 2:
		if (op == OP_EQ || op == OP_NE)
			fn = filter_pred_16;
		else if (field_is_signed)
			fn = filter_pred_s16;
		else
			fn = filter_pred_u16;
		break;
	case 1:
		if (op == OP_EQ || op == OP_NE)
			fn = filter_pred_8;
		else if (field_is_signed)
			fn = filter_pred_s8;
		else
			fn = filter_pred_u8;
		break;
	}

	return fn;
}

static int init_pred(struct filter_parse_state *ps,
		     struct ftrace_event_field *field,
		     struct filter_pred *pred)

{
	filter_pred_fn_t fn = filter_pred_none;
	unsigned long long val;
	int ret;

	pred->offset = field->offset;

	if (!is_legal_op(field, pred->op)) {
		parse_error(ps, FILT_ERR_ILLEGAL_FIELD_OP, 0);
		return -EINVAL;
	}

	if (is_string_field(field)) {
		filter_build_regex(pred);

		if (field->filter_type == FILTER_STATIC_STRING) {
			fn = filter_pred_string;
			pred->regex.field_len = field->size;
		} else if (field->filter_type == FILTER_DYN_STRING)
			fn = filter_pred_strloc;
		else
			fn = filter_pred_pchar;
	} else if (is_function_field(field)) {
		if (strcmp(field->name, "ip")) {
			parse_error(ps, FILT_ERR_IP_FIELD_ONLY, 0);
			return -EINVAL;
		}
	} else {
		if (field->is_signed)
			ret = kstrtoll(pred->regex.pattern, 0, &val);
		else
			ret = kstrtoull(pred->regex.pattern, 0, &val);
		if (ret) {
			parse_error(ps, FILT_ERR_ILLEGAL_INTVAL, 0);
			return -EINVAL;
		}
		pred->val = val;

		fn = select_comparison_fn(pred->op, field->size,
					  field->is_signed);
		if (!fn) {
			parse_error(ps, FILT_ERR_INVALID_OP, 0);
			return -EINVAL;
		}
	}

	if (pred->op == OP_NE)
		pred->not = 1;

	pred->fn = fn;
	return 0;
}

static void parse_init(struct filter_parse_state *ps,
		       struct filter_op *ops,
		       char *infix_string)
{
	memset(ps, '\0', sizeof(*ps));

	ps->infix.string = infix_string;
	ps->infix.cnt = strlen(infix_string);
	ps->ops = ops;

	INIT_LIST_HEAD(&ps->opstack);
	INIT_LIST_HEAD(&ps->postfix);
}

static char infix_next(struct filter_parse_state *ps)
{
	ps->infix.cnt--;

	return ps->infix.string[ps->infix.tail++];
}

static char infix_peek(struct filter_parse_state *ps)
{
	if (ps->infix.tail == strlen(ps->infix.string))
		return 0;

	return ps->infix.string[ps->infix.tail];
}

static void infix_advance(struct filter_parse_state *ps)
{
	ps->infix.cnt--;
	ps->infix.tail++;
}

static inline int is_precedence_lower(struct filter_parse_state *ps,
				      int a, int b)
{
	return ps->ops[a].precedence < ps->ops[b].precedence;
}

static inline int is_op_char(struct filter_parse_state *ps, char c)
{
	int i;

	for (i = 0; strcmp(ps->ops[i].string, "OP_NONE"); i++) {
		if (ps->ops[i].string[0] == c)
			return 1;
	}

	return 0;
}

static int infix_get_op(struct filter_parse_state *ps, char firstc)
{
	char nextc = infix_peek(ps);
	char opstr[3];
	int i;

	opstr[0] = firstc;
	opstr[1] = nextc;
	opstr[2] = '\0';

	for (i = 0; strcmp(ps->ops[i].string, "OP_NONE"); i++) {
		if (!strcmp(opstr, ps->ops[i].string)) {
			infix_advance(ps);
			return ps->ops[i].id;
		}
	}

	opstr[1] = '\0';

	for (i = 0; strcmp(ps->ops[i].string, "OP_NONE"); i++) {
		if (!strcmp(opstr, ps->ops[i].string))
			return ps->ops[i].id;
	}

	return OP_NONE;
}

static inline void clear_operand_string(struct filter_parse_state *ps)
{
	memset(ps->operand.string, '\0', MAX_FILTER_STR_VAL);
	ps->operand.tail = 0;
}

static inline int append_operand_char(struct filter_parse_state *ps, char c)
{
	if (ps->operand.tail == MAX_FILTER_STR_VAL - 1)
		return -EINVAL;

	ps->operand.string[ps->operand.tail++] = c;

	return 0;
}

static int filter_opstack_push(struct filter_parse_state *ps, int op)
{
	struct opstack_op *opstack_op;

	opstack_op = kmalloc(sizeof(*opstack_op), GFP_KERNEL);
	if (!opstack_op)
		return -ENOMEM;

	opstack_op->op = op;
	list_add(&opstack_op->list, &ps->opstack);

	return 0;
}

static int filter_opstack_empty(struct filter_parse_state *ps)
{
	return list_empty(&ps->opstack);
}

static int filter_opstack_top(struct filter_parse_state *ps)
{
	struct opstack_op *opstack_op;

	if (filter_opstack_empty(ps))
		return OP_NONE;

	opstack_op = list_first_entry(&ps->opstack, struct opstack_op, list);

	return opstack_op->op;
}

static int filter_opstack_pop(struct filter_parse_state *ps)
{
	struct opstack_op *opstack_op;
	int op;

	if (filter_opstack_empty(ps))
		return OP_NONE;

	opstack_op = list_first_entry(&ps->opstack, struct opstack_op, list);
	op = opstack_op->op;
	list_del(&opstack_op->list);

	kfree(opstack_op);

	return op;
}

static void filter_opstack_clear(struct filter_parse_state *ps)
{
	while (!filter_opstack_empty(ps))
		filter_opstack_pop(ps);
}

static char *curr_operand(struct filter_parse_state *ps)
{
	return ps->operand.string;
}

static int postfix_append_operand(struct filter_parse_state *ps, char *operand)
{
	struct postfix_elt *elt;

	elt = kmalloc(sizeof(*elt), GFP_KERNEL);
	if (!elt)
		return -ENOMEM;

	elt->op = OP_NONE;
	elt->operand = kstrdup(operand, GFP_KERNEL);
	if (!elt->operand) {
		kfree(elt);
		return -ENOMEM;
	}

	list_add_tail(&elt->list, &ps->postfix);

	return 0;
}

static int postfix_append_op(struct filter_parse_state *ps, int op)
{
	struct postfix_elt *elt;

	elt = kmalloc(sizeof(*elt), GFP_KERNEL);
	if (!elt)
		return -ENOMEM;

	elt->op = op;
	elt->operand = NULL;

	list_add_tail(&elt->list, &ps->postfix);

	return 0;
}

static void postfix_clear(struct filter_parse_state *ps)
{
	struct postfix_elt *elt;

	while (!list_empty(&ps->postfix)) {
		elt = list_first_entry(&ps->postfix, struct postfix_elt, list);
		list_del(&elt->list);
		kfree(elt->operand);
		kfree(elt);
	}
}

static int filter_parse(struct filter_parse_state *ps)
{
	int in_string = 0;
	int op, top_op;
	char ch;

	while ((ch = infix_next(ps))) {
		if (ch == '"') {
			in_string ^= 1;
			continue;
		}

		if (in_string)
			goto parse_operand;

		if (isspace(ch))
			continue;

		if (is_op_char(ps, ch)) {
			op = infix_get_op(ps, ch);
			if (op == OP_NONE) {
				parse_error(ps, FILT_ERR_INVALID_OP, 0);
				return -EINVAL;
			}

			if (strlen(curr_operand(ps))) {
				postfix_append_operand(ps, curr_operand(ps));
				clear_operand_string(ps);
			}

			while (!filter_opstack_empty(ps)) {
				top_op = filter_opstack_top(ps);
				if (!is_precedence_lower(ps, top_op, op)) {
					top_op = filter_opstack_pop(ps);
					postfix_append_op(ps, top_op);
					continue;
				}
				break;
			}

			filter_opstack_push(ps, op);
			continue;
		}

		if (ch == '(') {
			filter_opstack_push(ps, OP_OPEN_PAREN);
			continue;
		}

		if (ch == ')') {
			if (strlen(curr_operand(ps))) {
				postfix_append_operand(ps, curr_operand(ps));
				clear_operand_string(ps);
			}

			top_op = filter_opstack_pop(ps);
			while (top_op != OP_NONE) {
				if (top_op == OP_OPEN_PAREN)
					break;
				postfix_append_op(ps, top_op);
				top_op = filter_opstack_pop(ps);
			}
			if (top_op == OP_NONE) {
				parse_error(ps, FILT_ERR_UNBALANCED_PAREN, 0);
				return -EINVAL;
			}
			continue;
		}
parse_operand:
		if (append_operand_char(ps, ch)) {
			parse_error(ps, FILT_ERR_OPERAND_TOO_LONG, 0);
			return -EINVAL;
		}
	}

	if (strlen(curr_operand(ps)))
		postfix_append_operand(ps, curr_operand(ps));

	while (!filter_opstack_empty(ps)) {
		top_op = filter_opstack_pop(ps);
		if (top_op == OP_NONE)
			break;
		if (top_op == OP_OPEN_PAREN) {
			parse_error(ps, FILT_ERR_UNBALANCED_PAREN, 0);
			return -EINVAL;
		}
		postfix_append_op(ps, top_op);
	}

	return 0;
}

static struct filter_pred *create_pred(struct filter_parse_state *ps,
				       struct ftrace_event_call *call,
				       int op, char *operand1, char *operand2)
{
	struct ftrace_event_field *field;
	static struct filter_pred pred;

	memset(&pred, 0, sizeof(pred));
	pred.op = op;

	if (op == OP_AND || op == OP_OR)
		return &pred;

	if (!operand1 || !operand2) {
		parse_error(ps, FILT_ERR_MISSING_FIELD, 0);
		return NULL;
	}

	field = trace_find_event_field(call, operand1);
	if (!field) {
		parse_error(ps, FILT_ERR_FIELD_NOT_FOUND, 0);
		return NULL;
	}

	strcpy(pred.regex.pattern, operand2);
	pred.regex.len = strlen(pred.regex.pattern);
	pred.field = field;
	return init_pred(ps, field, &pred) ? NULL : &pred;
}

static int check_preds(struct filter_parse_state *ps)
{
	int n_normal_preds = 0, n_logical_preds = 0;
	struct postfix_elt *elt;

	list_for_each_entry(elt, &ps->postfix, list) {
		if (elt->op == OP_NONE)
			continue;

		if (elt->op == OP_AND || elt->op == OP_OR) {
			n_logical_preds++;
			continue;
		}
		n_normal_preds++;
	}

	if (!n_normal_preds || n_logical_preds >= n_normal_preds) {
		parse_error(ps, FILT_ERR_INVALID_FILTER, 0);
		return -EINVAL;
	}

	return 0;
}

static int count_preds(struct filter_parse_state *ps)
{
	struct postfix_elt *elt;
	int n_preds = 0;

	list_for_each_entry(elt, &ps->postfix, list) {
		if (elt->op == OP_NONE)
			continue;
		n_preds++;
	}

	return n_preds;
}

struct check_pred_data {
	int count;
	int max;
};

static int check_pred_tree_cb(enum move_type move, struct filter_pred *pred,
			      int *err, void *data)
{
	struct check_pred_data *d = data;

	if (WARN_ON(d->count++ > d->max)) {
		*err = -EINVAL;
		return WALK_PRED_ABORT;
	}
	return WALK_PRED_DEFAULT;
}

/*
 * The tree is walked at filtering of an event. If the tree is not correctly
 * built, it may cause an infinite loop. Check here that the tree does
 * indeed terminate.
 */
static int check_pred_tree(struct event_filter *filter,
			   struct filter_pred *root)
{
	struct check_pred_data data = {
		/*
		 * The max that we can hit a node is three times.
		 * Once going down, once coming up from left, and
		 * once coming up from right. This is more than enough
		 * since leafs are only hit a single time.
		 */
		.max   = 3 * filter->n_preds,
		.count = 0,
	};

	return walk_pred_tree(filter->preds, root,
			      check_pred_tree_cb, &data);
}

static int count_leafs_cb(enum move_type move, struct filter_pred *pred,
			  int *err, void *data)
{
	int *count = data;

	if ((move == MOVE_DOWN) &&
	    (pred->left == FILTER_PRED_INVALID))
		(*count)++;

	return WALK_PRED_DEFAULT;
}

static int count_leafs(struct filter_pred *preds, struct filter_pred *root)
{
	int count = 0, ret;

	ret = walk_pred_tree(preds, root, count_leafs_cb, &count);
	WARN_ON(ret);
	return count;
}

struct fold_pred_data {
	struct filter_pred *root;
	int count;
	int children;
};

static int fold_pred_cb(enum move_type move, struct filter_pred *pred,
			int *err, void *data)
{
	struct fold_pred_data *d = data;
	struct filter_pred *root = d->root;

	if (move != MOVE_DOWN)
		return WALK_PRED_DEFAULT;
	if (pred->left != FILTER_PRED_INVALID)
		return WALK_PRED_DEFAULT;

	if (WARN_ON(d->count == d->children)) {
		*err = -EINVAL;
		return WALK_PRED_ABORT;
	}

	pred->index &= ~FILTER_PRED_FOLD;
	root->ops[d->count++] = pred->index;
	return WALK_PRED_DEFAULT;
}

static int fold_pred(struct filter_pred *preds, struct filter_pred *root)
{
	struct fold_pred_data data = {
		.root  = root,
		.count = 0,
	};
	int children;

	/* No need to keep the fold flag */
	root->index &= ~FILTER_PRED_FOLD;

	/* If the root is a leaf then do nothing */
	if (root->left == FILTER_PRED_INVALID)
		return 0;

	/* count the children */
	children = count_leafs(preds, &preds[root->left]);
	children += count_leafs(preds, &preds[root->right]);

	root->ops = kcalloc(children, sizeof(*root->ops), GFP_KERNEL);
	if (!root->ops)
		return -ENOMEM;

	root->val = children;
	data.children = children;
	return walk_pred_tree(preds, root, fold_pred_cb, &data);
}

static int fold_pred_tree_cb(enum move_type move, struct filter_pred *pred,
			     int *err, void *data)
{
	struct filter_pred *preds = data;

	if (move != MOVE_DOWN)
		return WALK_PRED_DEFAULT;
	if (!(pred->index & FILTER_PRED_FOLD))
		return WALK_PRED_DEFAULT;

	*err = fold_pred(preds, pred);
	if (*err)
		return WALK_PRED_ABORT;

	/* eveyrhing below is folded, continue with parent */
	return WALK_PRED_PARENT;
}

/*
 * To optimize the processing of the ops, if we have several "ors" or
 * "ands" together, we can put them in an array and process them all
 * together speeding up the filter logic.
 */
static int fold_pred_tree(struct event_filter *filter,
			   struct filter_pred *root)
{
	return walk_pred_tree(filter->preds, root, fold_pred_tree_cb,
			      filter->preds);
}

static int replace_preds(struct ftrace_event_call *call,
			 struct event_filter *filter,
			 struct filter_parse_state *ps,
			 char *filter_string,
			 bool dry_run)
{
	char *operand1 = NULL, *operand2 = NULL;
	struct filter_pred *pred;
	struct filter_pred *root;
	struct postfix_elt *elt;
	struct pred_stack stack = { }; /* init to NULL */
	int err;
	int n_preds = 0;

	n_preds = count_preds(ps);
	if (n_preds >= MAX_FILTER_PRED) {
		parse_error(ps, FILT_ERR_TOO_MANY_PREDS, 0);
		return -ENOSPC;
	}

	err = check_preds(ps);
	if (err)
		return err;

	if (!dry_run) {
		err = __alloc_pred_stack(&stack, n_preds);
		if (err)
			return err;
		err = __alloc_preds(filter, n_preds);
		if (err)
			goto fail;
	}

	n_preds = 0;
	list_for_each_entry(elt, &ps->postfix, list) {
		if (elt->op == OP_NONE) {
			if (!operand1)
				operand1 = elt->operand;
			else if (!operand2)
				operand2 = elt->operand;
			else {
				parse_error(ps, FILT_ERR_TOO_MANY_OPERANDS, 0);
				err = -EINVAL;
				goto fail;
			}
			continue;
		}

		if (WARN_ON(n_preds++ == MAX_FILTER_PRED)) {
			parse_error(ps, FILT_ERR_TOO_MANY_PREDS, 0);
			err = -ENOSPC;
			goto fail;
		}

		pred = create_pred(ps, call, elt->op, operand1, operand2);
		if (!pred) {
			err = -EINVAL;
			goto fail;
		}

		if (!dry_run) {
			err = filter_add_pred(ps, filter, pred, &stack);
			if (err)
				goto fail;
		}

		operand1 = operand2 = NULL;
	}

	if (!dry_run) {
		/* We should have one item left on the stack */
		pred = __pop_pred_stack(&stack);
		if (!pred)
			return -EINVAL;
		/* This item is where we start from in matching */
		root = pred;
		/* Make sure the stack is empty */
		pred = __pop_pred_stack(&stack);
		if (WARN_ON(pred)) {
			err = -EINVAL;
			filter->root = NULL;
			goto fail;
		}
		err = check_pred_tree(filter, root);
		if (err)
			goto fail;

		/* Optimize the tree */
		err = fold_pred_tree(filter, root);
		if (err)
			goto fail;

		/* We don't set root until we know it works */
		barrier();
		filter->root = root;
	}

	err = 0;
fail:
	__free_pred_stack(&stack);
	return err;
}

struct filter_list {
	struct list_head	list;
	struct event_filter	*filter;
};

static int replace_system_preds(struct event_subsystem *system,
				struct filter_parse_state *ps,
				char *filter_string)
{
	struct ftrace_event_call *call;
	struct filter_list *filter_item;
	struct filter_list *tmp;
	LIST_HEAD(filter_list);
	bool fail = true;
	int err;

	list_for_each_entry(call, &ftrace_events, list) {

		if (strcmp(call->class->system, system->name) != 0)
			continue;

		/*
		 * Try to see if the filter can be applied
		 *  (filter arg is ignored on dry_run)
		 */
		err = replace_preds(call, NULL, ps, filter_string, true);
		if (err)
			call->flags |= TRACE_EVENT_FL_NO_SET_FILTER;
		else
			call->flags &= ~TRACE_EVENT_FL_NO_SET_FILTER;
	}

	list_for_each_entry(call, &ftrace_events, list) {
		struct event_filter *filter;

		if (strcmp(call->class->system, system->name) != 0)
			continue;

		if (call->flags & TRACE_EVENT_FL_NO_SET_FILTER)
			continue;

		filter_item = kzalloc(sizeof(*filter_item), GFP_KERNEL);
		if (!filter_item)
			goto fail_mem;

		list_add_tail(&filter_item->list, &filter_list);

		filter_item->filter = __alloc_filter();
		if (!filter_item->filter)
			goto fail_mem;
		filter = filter_item->filter;

		/* Can only fail on no memory */
		err = replace_filter_string(filter, filter_string);
		if (err)
			goto fail_mem;

		err = replace_preds(call, filter, ps, filter_string, false);
		if (err) {
			filter_disable(call);
			parse_error(ps, FILT_ERR_BAD_SUBSYS_FILTER, 0);
			append_filter_err(ps, filter);
		} else
			call->flags |= TRACE_EVENT_FL_FILTERED;
		/*
		 * Regardless of if this returned an error, we still
		 * replace the filter for the call.
		 */
		filter = call->filter;
		rcu_assign_pointer(call->filter, filter_item->filter);
		filter_item->filter = filter;

		fail = false;
	}

	if (fail)
		goto fail;

	/*
	 * The calls can still be using the old filters.
	 * Do a synchronize_sched() to ensure all calls are
	 * done with them before we free them.
	 */
	synchronize_sched();
	list_for_each_entry_safe(filter_item, tmp, &filter_list, list) {
		__free_filter(filter_item->filter);
		list_del(&filter_item->list);
		kfree(filter_item);
	}
	return 0;
 fail:
	/* No call succeeded */
	list_for_each_entry_safe(filter_item, tmp, &filter_list, list) {
		list_del(&filter_item->list);
		kfree(filter_item);
	}
	parse_error(ps, FILT_ERR_BAD_SUBSYS_FILTER, 0);
	return -EINVAL;
 fail_mem:
	/* If any call succeeded, we still need to sync */
	if (!fail)
		synchronize_sched();
	list_for_each_entry_safe(filter_item, tmp, &filter_list, list) {
		__free_filter(filter_item->filter);
		list_del(&filter_item->list);
		kfree(filter_item);
	}
	return -ENOMEM;
}

static int create_filter_start(char *filter_str, bool set_str,
			       struct filter_parse_state **psp,
			       struct event_filter **filterp)
{
	struct event_filter *filter;
	struct filter_parse_state *ps = NULL;
	int err = 0;

	WARN_ON_ONCE(*psp || *filterp);

	/* allocate everything, and if any fails, free all and fail */
	filter = __alloc_filter();
	if (filter && set_str)
		err = replace_filter_string(filter, filter_str);

	ps = kzalloc(sizeof(*ps), GFP_KERNEL);

	if (!filter || !ps || err) {
		kfree(ps);
		__free_filter(filter);
		return -ENOMEM;
	}

	/* we're committed to creating a new filter */
	*filterp = filter;
	*psp = ps;

	parse_init(ps, filter_ops, filter_str);
	err = filter_parse(ps);
	if (err && set_str)
		append_filter_err(ps, filter);
	return err;
}

static void create_filter_finish(struct filter_parse_state *ps)
{
	if (ps) {
		filter_opstack_clear(ps);
		postfix_clear(ps);
		kfree(ps);
	}
}

/**
 * create_filter - create a filter for a ftrace_event_call
 * @call: ftrace_event_call to create a filter for
 * @filter_str: filter string
 * @set_str: remember @filter_str and enable detailed error in filter
 * @filterp: out param for created filter (always updated on return)
 *
 * Creates a filter for @call with @filter_str.  If @set_str is %true,
 * @filter_str is copied and recorded in the new filter.
 *
 * On success, returns 0 and *@filterp points to the new filter.  On
 * failure, returns -errno and *@filterp may point to %NULL or to a new
 * filter.  In the latter case, the returned filter contains error
 * information if @set_str is %true and the caller is responsible for
 * freeing it.
 */
static int create_filter(struct ftrace_event_call *call,
			 char *filter_str, bool set_str,
			 struct event_filter **filterp)
{
	struct event_filter *filter = NULL;
	struct filter_parse_state *ps = NULL;
	int err;

	err = create_filter_start(filter_str, set_str, &ps, &filter);
	if (!err) {
		err = replace_preds(call, filter, ps, filter_str, false);
		if (err && set_str)
			append_filter_err(ps, filter);
	}
	create_filter_finish(ps);

	*filterp = filter;
	return err;
}

/**
 * create_system_filter - create a filter for an event_subsystem
 * @system: event_subsystem to create a filter for
 * @filter_str: filter string
 * @filterp: out param for created filter (always updated on return)
 *
 * Identical to create_filter() except that it creates a subsystem filter
 * and always remembers @filter_str.
 */
static int create_system_filter(struct event_subsystem *system,
				char *filter_str, struct event_filter **filterp)
{
	struct event_filter *filter = NULL;
	struct filter_parse_state *ps = NULL;
	int err;

	err = create_filter_start(filter_str, true, &ps, &filter);
	if (!err) {
		err = replace_system_preds(system, ps, filter_str);
		if (!err) {
			/* System filters just show a default message */
			kfree(filter->filter_string);
			filter->filter_string = NULL;
		} else {
			append_filter_err(ps, filter);
		}
	}
	create_filter_finish(ps);

	*filterp = filter;
	return err;
}

/* caller must hold event_mutex */
int apply_event_filter(struct ftrace_event_call *call, char *filter_string)
{
	struct event_filter *filter;
	int err;

	if (!strcmp(strstrip(filter_string), "0")) {
		filter_disable(call);
		filter = call->filter;
		if (!filter)
			return 0;
		RCU_INIT_POINTER(call->filter, NULL);
		/* Make sure the filter is not being used */
		synchronize_sched();
		__free_filter(filter);
		return 0;
	}

	err = create_filter(call, filter_string, true, &filter);

	/*
	 * Always swap the call filter with the new filter
	 * even if there was an error. If there was an error
	 * in the filter, we disable the filter and show the error
	 * string
	 */
	if (filter) {
		struct event_filter *tmp = call->filter;

		if (!err)
			call->flags |= TRACE_EVENT_FL_FILTERED;
		else
			filter_disable(call);

		rcu_assign_pointer(call->filter, filter);

		if (tmp) {
			/* Make sure the call is done with the filter */
			synchronize_sched();
			__free_filter(tmp);
		}
	}

	return err;
}

int apply_subsystem_event_filter(struct ftrace_subsystem_dir *dir,
				 char *filter_string)
{
	struct event_subsystem *system = dir->subsystem;
	struct event_filter *filter;
	int err = 0;

	mutex_lock(&event_mutex);

	/* Make sure the system still has events */
	if (!dir->nr_events) {
		err = -ENODEV;
		goto out_unlock;
	}

	if (!strcmp(strstrip(filter_string), "0")) {
		filter_free_subsystem_preds(system);
		remove_filter_string(system->filter);
		filter = system->filter;
		system->filter = NULL;
		/* Ensure all filters are no longer used */
		synchronize_sched();
		filter_free_subsystem_filters(system);
		__free_filter(filter);
		goto out_unlock;
	}

	err = create_system_filter(system, filter_string, &filter);
	if (filter) {
		/*
		 * No event actually uses the system filter
		 * we can free it without synchronize_sched().
		 */
		__free_filter(system->filter);
		system->filter = filter;
	}
out_unlock:
	mutex_unlock(&event_mutex);

	return err;
}

#ifdef CONFIG_PERF_EVENTS

void ftrace_profile_free_filter(struct perf_event *event)
{
	struct event_filter *filter = event->filter;

	event->filter = NULL;
	__free_filter(filter);
}

struct function_filter_data {
	struct ftrace_ops *ops;
	int first_filter;
	int first_notrace;
};

#ifdef CONFIG_FUNCTION_TRACER
static char **
ftrace_function_filter_re(char *buf, int len, int *count)
{
	char *str, *sep, **re;

	str = kstrndup(buf, len, GFP_KERNEL);
	if (!str)
		return NULL;

	/*
	 * The argv_split function takes white space
	 * as a separator, so convert ',' into spaces.
	 */
	while ((sep = strchr(str, ',')))
		*sep = ' ';

	re = argv_split(GFP_KERNEL, str, count);
	kfree(str);
	return re;
}

static int ftrace_function_set_regexp(struct ftrace_ops *ops, int filter,
				      int reset, char *re, int len)
{
	int ret;

	if (filter)
		ret = ftrace_set_filter(ops, re, len, reset);
	else
		ret = ftrace_set_notrace(ops, re, len, reset);

	return ret;
}

static int __ftrace_function_set_filter(int filter, char *buf, int len,
					struct function_filter_data *data)
{
	int i, re_cnt, ret = -EINVAL;
	int *reset;
	char **re;

	reset = filter ? &data->first_filter : &data->first_notrace;

	/*
	 * The 'ip' field could have multiple filters set, separated
	 * either by space or comma. We first cut the filter and apply
	 * all pieces separatelly.
	 */
	re = ftrace_function_filter_re(buf, len, &re_cnt);
	if (!re)
		return -EINVAL;

	for (i = 0; i < re_cnt; i++) {
		ret = ftrace_function_set_regexp(data->ops, filter, *reset,
						 re[i], strlen(re[i]));
		if (ret)
			break;

		if (*reset)
			*reset = 0;
	}

	argv_free(re);
	return ret;
}

static int ftrace_function_check_pred(struct filter_pred *pred, int leaf)
{
	struct ftrace_event_field *field = pred->field;

	if (leaf) {
		/*
		 * Check the leaf predicate for function trace, verify:
		 *  - only '==' and '!=' is used
		 *  - the 'ip' field is used
		 */
		if ((pred->op != OP_EQ) && (pred->op != OP_NE))
			return -EINVAL;

		if (strcmp(field->name, "ip"))
			return -EINVAL;
	} else {
		/*
		 * Check the non leaf predicate for function trace, verify:
		 *  - only '||' is used
		*/
		if (pred->op != OP_OR)
			return -EINVAL;
	}

	return 0;
}

static int ftrace_function_set_filter_cb(enum move_type move,
					 struct filter_pred *pred,
					 int *err, void *data)
{
	/* Checking the node is valid for function trace. */
	if ((move != MOVE_DOWN) ||
	    (pred->left != FILTER_PRED_INVALID)) {
		*err = ftrace_function_check_pred(pred, 0);
	} else {
		*err = ftrace_function_check_pred(pred, 1);
		if (*err)
			return WALK_PRED_ABORT;

		*err = __ftrace_function_set_filter(pred->op == OP_EQ,
						    pred->regex.pattern,
						    pred->regex.len,
						    data);
	}

	return (*err) ? WALK_PRED_ABORT : WALK_PRED_DEFAULT;
}

static int ftrace_function_set_filter(struct perf_event *event,
				      struct event_filter *filter)
{
	struct function_filter_data data = {
		.first_filter  = 1,
		.first_notrace = 1,
		.ops           = &event->ftrace_ops,
	};

	return walk_pred_tree(filter->preds, filter->root,
			      ftrace_function_set_filter_cb, &data);
}
#else
static int ftrace_function_set_filter(struct perf_event *event,
				      struct event_filter *filter)
{
	return -ENODEV;
}
#endif /* CONFIG_FUNCTION_TRACER */

int ftrace_profile_set_filter(struct perf_event *event, int event_id,
			      char *filter_str)
{
	int err;
	struct event_filter *filter;
	struct ftrace_event_call *call;

	mutex_lock(&event_mutex);

	call = event->tp_event;

	err = -EINVAL;
	if (!call)
		goto out_unlock;

	err = -EEXIST;
	if (event->filter)
		goto out_unlock;

	err = create_filter(call, filter_str, false, &filter);
	if (err)
		goto free_filter;

	if (ftrace_event_is_function(call))
		err = ftrace_function_set_filter(event, filter);
	else
		event->filter = filter;

free_filter:
	if (err || ftrace_event_is_function(call))
		__free_filter(filter);

out_unlock:
	mutex_unlock(&event_mutex);

	return err;
}

#endif /* CONFIG_PERF_EVENTS */

#ifdef CONFIG_FTRACE_STARTUP_TEST

#include <linux/types.h>
#include <linux/tracepoint.h>

#define CREATE_TRACE_POINTS
#include "trace_events_filter_test.h"

#define DATA_REC(m, va, vb, vc, vd, ve, vf, vg, vh, nvisit) \
{ \
	.filter = FILTER, \
	.rec    = { .a = va, .b = vb, .c = vc, .d = vd, \
		    .e = ve, .f = vf, .g = vg, .h = vh }, \
	.match  = m, \
	.not_visited = nvisit, \
}
#define YES 1
#define NO  0

static struct test_filter_data_t {
	char *filter;
	struct ftrace_raw_ftrace_test_filter rec;
	int match;
	char *not_visited;
} test_filter_data[] = {
#define FILTER "a == 1 && b == 1 && c == 1 && d == 1 && " \
	       "e == 1 && f == 1 && g == 1 && h == 1"
	DATA_REC(YES, 1, 1, 1, 1, 1, 1, 1, 1, ""),
	DATA_REC(NO,  0, 1, 1, 1, 1, 1, 1, 1, "bcdefgh"),
	DATA_REC(NO,  1, 1, 1, 1, 1, 1, 1, 0, ""),
#undef FILTER
#define FILTER "a == 1 || b == 1 || c == 1 || d == 1 || " \
	       "e == 1 || f == 1 || g == 1 || h == 1"
	DATA_REC(NO,  0, 0, 0, 0, 0, 0, 0, 0, ""),
	DATA_REC(YES, 0, 0, 0, 0, 0, 0, 0, 1, ""),
	DATA_REC(YES, 1, 0, 0, 0, 0, 0, 0, 0, "bcdefgh"),
#undef FILTER
#define FILTER "(a == 1 || b == 1) && (c == 1 || d == 1) && " \
	       "(e == 1 || f == 1) && (g == 1 || h == 1)"
	DATA_REC(NO,  0, 0, 1, 1, 1, 1, 1, 1, "dfh"),
	DATA_REC(YES, 0, 1, 0, 1, 0, 1, 0, 1, ""),
	DATA_REC(YES, 1, 0, 1, 0, 0, 1, 0, 1, "bd"),
	DATA_REC(NO,  1, 0, 1, 0, 0, 1, 0, 0, "bd"),
#undef FILTER
#define FILTER "(a == 1 && b == 1) || (c == 1 && d == 1) || " \
	       "(e == 1 && f == 1) || (g == 1 && h == 1)"
	DATA_REC(YES, 1, 0, 1, 1, 1, 1, 1, 1, "efgh"),
	DATA_REC(YES, 0, 0, 0, 0, 0, 0, 1, 1, ""),
	DATA_REC(NO,  0, 0, 0, 0, 0, 0, 0, 1, ""),
#undef FILTER
#define FILTER "(a == 1 && b == 1) && (c == 1 && d == 1) && " \
	       "(e == 1 && f == 1) || (g == 1 && h == 1)"
	DATA_REC(YES, 1, 1, 1, 1, 1, 1, 0, 0, "gh"),
	DATA_REC(NO,  0, 0, 0, 0, 0, 0, 0, 1, ""),
	DATA_REC(YES, 1, 1, 1, 1, 1, 0, 1, 1, ""),
#undef FILTER
#define FILTER "((a == 1 || b == 1) || (c == 1 || d == 1) || " \
	       "(e == 1 || f == 1)) && (g == 1 || h == 1)"
	DATA_REC(YES, 1, 1, 1, 1, 1, 1, 0, 1, "bcdef"),
	DATA_REC(NO,  0, 0, 0, 0, 0, 0, 0, 0, ""),
	DATA_REC(YES, 1, 1, 1, 1, 1, 0, 1, 1, "h"),
#undef FILTER
#define FILTER "((((((((a == 1) && (b == 1)) || (c == 1)) && (d == 1)) || " \
	       "(e == 1)) && (f == 1)) || (g == 1)) && (h == 1))"
	DATA_REC(YES, 1, 1, 1, 1, 1, 1, 1, 1, "ceg"),
	DATA_REC(NO,  0, 1, 0, 1, 0, 1, 0, 1, ""),
	DATA_REC(NO,  1, 0, 1, 0, 1, 0, 1, 0, ""),
#undef FILTER
#define FILTER "((((((((a == 1) || (b == 1)) && (c == 1)) || (d == 1)) && " \
	       "(e == 1)) || (f == 1)) && (g == 1)) || (h == 1))"
	DATA_REC(YES, 1, 1, 1, 1, 1, 1, 1, 1, "bdfh"),
	DATA_REC(YES, 0, 1, 0, 1, 0, 1, 0, 1, ""),
	DATA_REC(YES, 1, 0, 1, 0, 1, 0, 1, 0, "bdfh"),
};

#undef DATA_REC
#undef FILTER
#undef YES
#undef NO

#define DATA_CNT (sizeof(test_filter_data)/sizeof(struct test_filter_data_t))

static int test_pred_visited;

static int test_pred_visited_fn(struct filter_pred *pred, void *event)
{
	struct ftrace_event_field *field = pred->field;

	test_pred_visited = 1;
	printk(KERN_INFO "\npred visited %s\n", field->name);
	return 1;
}

static int test_walk_pred_cb(enum move_type move, struct filter_pred *pred,
			     int *err, void *data)
{
	char *fields = data;

	if ((move == MOVE_DOWN) &&
	    (pred->left == FILTER_PRED_INVALID)) {
		struct ftrace_event_field *field = pred->field;

		if (!field) {
			WARN(1, "all leafs should have field defined");
			return WALK_PRED_DEFAULT;
		}
		if (!strchr(fields, *field->name))
			return WALK_PRED_DEFAULT;

		WARN_ON(!pred->fn);
		pred->fn = test_pred_visited_fn;
	}
	return WALK_PRED_DEFAULT;
}

static __init int ftrace_test_event_filter(void)
{
	int i;

	printk(KERN_INFO "Testing ftrace filter: ");

	for (i = 0; i < DATA_CNT; i++) {
		struct event_filter *filter = NULL;
		struct test_filter_data_t *d = &test_filter_data[i];
		int err;

		err = create_filter(&event_ftrace_test_filter, d->filter,
				    false, &filter);
		if (err) {
			printk(KERN_INFO
			       "Failed to get filter for '%s', err %d\n",
			       d->filter, err);
			__free_filter(filter);
			break;
		}

		/*
		 * The preemption disabling is not really needed for self
		 * tests, but the rcu dereference will complain without it.
		 */
		preempt_disable();
		if (*d->not_visited)
			walk_pred_tree(filter->preds, filter->root,
				       test_walk_pred_cb,
				       d->not_visited);

		test_pred_visited = 0;
		err = filter_match_preds(filter, &d->rec);
		preempt_enable();

		__free_filter(filter);

		if (test_pred_visited) {
			printk(KERN_INFO
			       "Failed, unwanted pred visited for filter %s\n",
			       d->filter);
			break;
		}

		if (err != d->match) {
			printk(KERN_INFO
			       "Failed to match filter '%s', expected %d\n",
			       d->filter, d->match);
			break;
		}
	}

	if (i == DATA_CNT)
		printk(KERN_CONT "OK\n");

	return 0;
}

late_initcall(ftrace_test_event_filter);

#endif /* CONFIG_FTRACE_STARTUP_TEST */<|MERGE_RESOLUTION|>--- conflicted
+++ resolved
@@ -646,10 +646,6 @@
 		trace_seq_printf(s, "%s\n", filter->filter_string);
 	else
 		trace_seq_puts(s, "none\n");
-<<<<<<< HEAD
-	mutex_unlock(&event_mutex);
-=======
->>>>>>> 0f7dd1aa
 }
 
 void print_subsystem_event_filter(struct event_subsystem *system,
