/*
 * net/sched/cls_flower.c		Flower classifier
 *
 * Copyright (c) 2015 Jiri Pirko <jiri@resnulli.us>
 *
 * This program is free software; you can redistribute it and/or modify
 * it under the terms of the GNU General Public License as published by
 * the Free Software Foundation; either version 2 of the License, or
 * (at your option) any later version.
 */

#include <linux/kernel.h>
#include <linux/init.h>
#include <linux/module.h>
#include <linux/rhashtable.h>
#include <linux/workqueue.h>

#include <linux/if_ether.h>
#include <linux/in6.h>
#include <linux/ip.h>

#include <net/sch_generic.h>
#include <net/pkt_cls.h>
#include <net/ip.h>
#include <net/flow_dissector.h>

#include <net/dst.h>
#include <net/dst_metadata.h>

struct fl_flow_key {
	int	indev_ifindex;
	struct flow_dissector_key_control control;
	struct flow_dissector_key_control enc_control;
	struct flow_dissector_key_basic basic;
	struct flow_dissector_key_eth_addrs eth;
	struct flow_dissector_key_vlan vlan;
	union {
		struct flow_dissector_key_ipv4_addrs ipv4;
		struct flow_dissector_key_ipv6_addrs ipv6;
	};
	struct flow_dissector_key_ports tp;
	struct flow_dissector_key_keyid enc_key_id;
	union {
		struct flow_dissector_key_ipv4_addrs enc_ipv4;
		struct flow_dissector_key_ipv6_addrs enc_ipv6;
	};
	struct flow_dissector_key_ports enc_tp;
} __aligned(BITS_PER_LONG / 8); /* Ensure that we can do comparisons as longs. */

struct fl_flow_mask_range {
	unsigned short int start;
	unsigned short int end;
};

struct fl_flow_mask {
	struct fl_flow_key key;
	struct fl_flow_mask_range range;
	struct rcu_head	rcu;
};

struct cls_fl_head {
	struct rhashtable ht;
	struct fl_flow_mask mask;
	struct flow_dissector dissector;
	u32 hgen;
	bool mask_assigned;
	struct list_head filters;
	struct rhashtable_params ht_params;
	union {
		struct work_struct work;
		struct rcu_head	rcu;
	};
};

struct cls_fl_filter {
	struct rhash_head ht_node;
	struct fl_flow_key mkey;
	struct tcf_exts exts;
	struct tcf_result res;
	struct fl_flow_key key;
	struct list_head list;
	u32 handle;
	u32 flags;
	struct rcu_head	rcu;
	struct tc_to_netdev tc;
	struct net_device *hw_dev;
};

static unsigned short int fl_mask_range(const struct fl_flow_mask *mask)
{
	return mask->range.end - mask->range.start;
}

static void fl_mask_update_range(struct fl_flow_mask *mask)
{
	const u8 *bytes = (const u8 *) &mask->key;
	size_t size = sizeof(mask->key);
	size_t i, first = 0, last = size - 1;

	for (i = 0; i < sizeof(mask->key); i++) {
		if (bytes[i]) {
			if (!first && i)
				first = i;
			last = i;
		}
	}
	mask->range.start = rounddown(first, sizeof(long));
	mask->range.end = roundup(last + 1, sizeof(long));
}

static void *fl_key_get_start(struct fl_flow_key *key,
			      const struct fl_flow_mask *mask)
{
	return (u8 *) key + mask->range.start;
}

static void fl_set_masked_key(struct fl_flow_key *mkey, struct fl_flow_key *key,
			      struct fl_flow_mask *mask)
{
	const long *lkey = fl_key_get_start(key, mask);
	const long *lmask = fl_key_get_start(&mask->key, mask);
	long *lmkey = fl_key_get_start(mkey, mask);
	int i;

	for (i = 0; i < fl_mask_range(mask); i += sizeof(long))
		*lmkey++ = *lkey++ & *lmask++;
}

static void fl_clear_masked_range(struct fl_flow_key *key,
				  struct fl_flow_mask *mask)
{
	memset(fl_key_get_start(key, mask), 0, fl_mask_range(mask));
}

static int fl_classify(struct sk_buff *skb, const struct tcf_proto *tp,
		       struct tcf_result *res)
{
	struct cls_fl_head *head = rcu_dereference_bh(tp->root);
	struct cls_fl_filter *f;
	struct fl_flow_key skb_key;
	struct fl_flow_key skb_mkey;
	struct ip_tunnel_info *info;

	if (!atomic_read(&head->ht.nelems))
		return -1;

	fl_clear_masked_range(&skb_key, &head->mask);

	info = skb_tunnel_info(skb);
	if (info) {
		struct ip_tunnel_key *key = &info->key;

		switch (ip_tunnel_info_af(info)) {
		case AF_INET:
			skb_key.enc_ipv4.src = key->u.ipv4.src;
			skb_key.enc_ipv4.dst = key->u.ipv4.dst;
			break;
		case AF_INET6:
			skb_key.enc_ipv6.src = key->u.ipv6.src;
			skb_key.enc_ipv6.dst = key->u.ipv6.dst;
			break;
		}

		skb_key.enc_key_id.keyid = tunnel_id_to_key32(key->tun_id);
		skb_key.enc_tp.src = key->tp_src;
		skb_key.enc_tp.dst = key->tp_dst;
	}

	skb_key.indev_ifindex = skb->skb_iif;
	/* skb_flow_dissect() does not set n_proto in case an unknown protocol,
	 * so do it rather here.
	 */
	skb_key.basic.n_proto = skb->protocol;
	skb_flow_dissect(skb, &head->dissector, &skb_key, 0);

	fl_set_masked_key(&skb_mkey, &skb_key, &head->mask);

	f = rhashtable_lookup_fast(&head->ht,
				   fl_key_get_start(&skb_mkey, &head->mask),
				   head->ht_params);
	if (f && !tc_skip_sw(f->flags)) {
		*res = f->res;
		return tcf_exts_exec(skb, &f->exts, res);
	}
	return -1;
}

static int fl_init(struct tcf_proto *tp)
{
	struct cls_fl_head *head;

	head = kzalloc(sizeof(*head), GFP_KERNEL);
	if (!head)
		return -ENOBUFS;

	INIT_LIST_HEAD_RCU(&head->filters);
	rcu_assign_pointer(tp->root, head);

	return 0;
}

static void fl_destroy_filter(struct rcu_head *head)
{
	struct cls_fl_filter *f = container_of(head, struct cls_fl_filter, rcu);

	tcf_exts_destroy(&f->exts);
	kfree(f);
}

static void fl_hw_destroy_filter(struct tcf_proto *tp, struct cls_fl_filter *f)
{
	struct tc_cls_flower_offload offload = {0};
	struct net_device *dev = f->hw_dev;
	struct tc_to_netdev *tc = &f->tc;

	if (!tc_can_offload(dev, tp))
		return;

	offload.command = TC_CLSFLOWER_DESTROY;
	offload.cookie = (unsigned long)f;

	tc->type = TC_SETUP_CLSFLOWER;
	tc->cls_flower = &offload;

	dev->netdev_ops->ndo_setup_tc(dev, tp->q->handle, tp->protocol, tc);
}

static int fl_hw_replace_filter(struct tcf_proto *tp,
				struct flow_dissector *dissector,
				struct fl_flow_key *mask,
				struct cls_fl_filter *f)
{
	struct net_device *dev = tp->q->dev_queue->dev;
	struct tc_cls_flower_offload offload = {0};
	struct tc_to_netdev *tc = &f->tc;
	int err;

	if (!tc_can_offload(dev, tp)) {
		if (tcf_exts_get_dev(dev, &f->exts, &f->hw_dev))
			return tc_skip_sw(f->flags) ? -EINVAL : 0;
		dev = f->hw_dev;
		tc->egress_dev = true;
	} else {
		f->hw_dev = dev;
	}

	offload.command = TC_CLSFLOWER_REPLACE;
	offload.cookie = (unsigned long)f;
	offload.dissector = dissector;
	offload.mask = mask;
	offload.key = &f->key;
	offload.exts = &f->exts;

	tc->type = TC_SETUP_CLSFLOWER;
	tc->cls_flower = &offload;

	err = dev->netdev_ops->ndo_setup_tc(dev, tp->q->handle, tp->protocol,
					    tc);

	if (tc_skip_sw(f->flags))
		return err;
	return 0;
}

static void fl_hw_update_stats(struct tcf_proto *tp, struct cls_fl_filter *f)
{
	struct tc_cls_flower_offload offload = {0};
	struct net_device *dev = f->hw_dev;
	struct tc_to_netdev *tc = &f->tc;

	if (!tc_can_offload(dev, tp))
		return;

	offload.command = TC_CLSFLOWER_STATS;
	offload.cookie = (unsigned long)f;
	offload.exts = &f->exts;

	tc->type = TC_SETUP_CLSFLOWER;
	tc->cls_flower = &offload;

	dev->netdev_ops->ndo_setup_tc(dev, tp->q->handle, tp->protocol, tc);
}

static void __fl_delete(struct tcf_proto *tp, struct cls_fl_filter *f)
{
	list_del_rcu(&f->list);
	if (!tc_skip_hw(f->flags))
		fl_hw_destroy_filter(tp, f);
	tcf_unbind_filter(tp, &f->res);
	call_rcu(&f->rcu, fl_destroy_filter);
}

static void fl_destroy_sleepable(struct work_struct *work)
{
	struct cls_fl_head *head = container_of(work, struct cls_fl_head,
						work);
	if (head->mask_assigned)
		rhashtable_destroy(&head->ht);
	kfree(head);
	module_put(THIS_MODULE);
}

static void fl_destroy_rcu(struct rcu_head *rcu)
{
	struct cls_fl_head *head = container_of(rcu, struct cls_fl_head, rcu);

	INIT_WORK(&head->work, fl_destroy_sleepable);
	schedule_work(&head->work);
}

static bool fl_destroy(struct tcf_proto *tp, bool force)
{
	struct cls_fl_head *head = rtnl_dereference(tp->root);
	struct cls_fl_filter *f, *next;

	if (!force && !list_empty(&head->filters))
		return false;

<<<<<<< HEAD
	list_for_each_entry_safe(f, next, &head->filters, list)
		__fl_delete(tp, f);
	RCU_INIT_POINTER(tp->root, NULL);
	if (head->mask_assigned)
		rhashtable_destroy(&head->ht);
	kfree_rcu(head, rcu);
=======
	list_for_each_entry_safe(f, next, &head->filters, list) {
		fl_hw_destroy_filter(tp, (unsigned long)f);
		list_del_rcu(&f->list);
		call_rcu(&f->rcu, fl_destroy_filter);
	}

	__module_get(THIS_MODULE);
	call_rcu(&head->rcu, fl_destroy_rcu);
>>>>>>> 8dc0f265
	return true;
}

static unsigned long fl_get(struct tcf_proto *tp, u32 handle)
{
	struct cls_fl_head *head = rtnl_dereference(tp->root);
	struct cls_fl_filter *f;

	list_for_each_entry(f, &head->filters, list)
		if (f->handle == handle)
			return (unsigned long) f;
	return 0;
}

static const struct nla_policy fl_policy[TCA_FLOWER_MAX + 1] = {
	[TCA_FLOWER_UNSPEC]		= { .type = NLA_UNSPEC },
	[TCA_FLOWER_CLASSID]		= { .type = NLA_U32 },
	[TCA_FLOWER_INDEV]		= { .type = NLA_STRING,
					    .len = IFNAMSIZ },
	[TCA_FLOWER_KEY_ETH_DST]	= { .len = ETH_ALEN },
	[TCA_FLOWER_KEY_ETH_DST_MASK]	= { .len = ETH_ALEN },
	[TCA_FLOWER_KEY_ETH_SRC]	= { .len = ETH_ALEN },
	[TCA_FLOWER_KEY_ETH_SRC_MASK]	= { .len = ETH_ALEN },
	[TCA_FLOWER_KEY_ETH_TYPE]	= { .type = NLA_U16 },
	[TCA_FLOWER_KEY_IP_PROTO]	= { .type = NLA_U8 },
	[TCA_FLOWER_KEY_IPV4_SRC]	= { .type = NLA_U32 },
	[TCA_FLOWER_KEY_IPV4_SRC_MASK]	= { .type = NLA_U32 },
	[TCA_FLOWER_KEY_IPV4_DST]	= { .type = NLA_U32 },
	[TCA_FLOWER_KEY_IPV4_DST_MASK]	= { .type = NLA_U32 },
	[TCA_FLOWER_KEY_IPV6_SRC]	= { .len = sizeof(struct in6_addr) },
	[TCA_FLOWER_KEY_IPV6_SRC_MASK]	= { .len = sizeof(struct in6_addr) },
	[TCA_FLOWER_KEY_IPV6_DST]	= { .len = sizeof(struct in6_addr) },
	[TCA_FLOWER_KEY_IPV6_DST_MASK]	= { .len = sizeof(struct in6_addr) },
	[TCA_FLOWER_KEY_TCP_SRC]	= { .type = NLA_U16 },
	[TCA_FLOWER_KEY_TCP_DST]	= { .type = NLA_U16 },
	[TCA_FLOWER_KEY_UDP_SRC]	= { .type = NLA_U16 },
	[TCA_FLOWER_KEY_UDP_DST]	= { .type = NLA_U16 },
	[TCA_FLOWER_KEY_VLAN_ID]	= { .type = NLA_U16 },
	[TCA_FLOWER_KEY_VLAN_PRIO]	= { .type = NLA_U8 },
	[TCA_FLOWER_KEY_VLAN_ETH_TYPE]	= { .type = NLA_U16 },
	[TCA_FLOWER_KEY_ENC_KEY_ID]	= { .type = NLA_U32 },
	[TCA_FLOWER_KEY_ENC_IPV4_SRC]	= { .type = NLA_U32 },
	[TCA_FLOWER_KEY_ENC_IPV4_SRC_MASK] = { .type = NLA_U32 },
	[TCA_FLOWER_KEY_ENC_IPV4_DST]	= { .type = NLA_U32 },
	[TCA_FLOWER_KEY_ENC_IPV4_DST_MASK] = { .type = NLA_U32 },
	[TCA_FLOWER_KEY_ENC_IPV6_SRC]	= { .len = sizeof(struct in6_addr) },
	[TCA_FLOWER_KEY_ENC_IPV6_SRC_MASK] = { .len = sizeof(struct in6_addr) },
	[TCA_FLOWER_KEY_ENC_IPV6_DST]	= { .len = sizeof(struct in6_addr) },
	[TCA_FLOWER_KEY_ENC_IPV6_DST_MASK] = { .len = sizeof(struct in6_addr) },
	[TCA_FLOWER_KEY_TCP_SRC_MASK]	= { .type = NLA_U16 },
	[TCA_FLOWER_KEY_TCP_DST_MASK]	= { .type = NLA_U16 },
	[TCA_FLOWER_KEY_UDP_SRC_MASK]	= { .type = NLA_U16 },
	[TCA_FLOWER_KEY_UDP_DST_MASK]	= { .type = NLA_U16 },
	[TCA_FLOWER_KEY_SCTP_SRC_MASK]	= { .type = NLA_U16 },
	[TCA_FLOWER_KEY_SCTP_DST_MASK]	= { .type = NLA_U16 },
	[TCA_FLOWER_KEY_SCTP_SRC]	= { .type = NLA_U16 },
	[TCA_FLOWER_KEY_SCTP_DST]	= { .type = NLA_U16 },
	[TCA_FLOWER_KEY_ENC_UDP_SRC_PORT]	= { .type = NLA_U16 },
	[TCA_FLOWER_KEY_ENC_UDP_SRC_PORT_MASK]	= { .type = NLA_U16 },
	[TCA_FLOWER_KEY_ENC_UDP_DST_PORT]	= { .type = NLA_U16 },
	[TCA_FLOWER_KEY_ENC_UDP_DST_PORT_MASK]	= { .type = NLA_U16 },
};

static void fl_set_key_val(struct nlattr **tb,
			   void *val, int val_type,
			   void *mask, int mask_type, int len)
{
	if (!tb[val_type])
		return;
	memcpy(val, nla_data(tb[val_type]), len);
	if (mask_type == TCA_FLOWER_UNSPEC || !tb[mask_type])
		memset(mask, 0xff, len);
	else
		memcpy(mask, nla_data(tb[mask_type]), len);
}

static void fl_set_key_vlan(struct nlattr **tb,
			    struct flow_dissector_key_vlan *key_val,
			    struct flow_dissector_key_vlan *key_mask)
{
#define VLAN_PRIORITY_MASK	0x7

	if (tb[TCA_FLOWER_KEY_VLAN_ID]) {
		key_val->vlan_id =
			nla_get_u16(tb[TCA_FLOWER_KEY_VLAN_ID]) & VLAN_VID_MASK;
		key_mask->vlan_id = VLAN_VID_MASK;
	}
	if (tb[TCA_FLOWER_KEY_VLAN_PRIO]) {
		key_val->vlan_priority =
			nla_get_u8(tb[TCA_FLOWER_KEY_VLAN_PRIO]) &
			VLAN_PRIORITY_MASK;
		key_mask->vlan_priority = VLAN_PRIORITY_MASK;
	}
}

static int fl_set_key(struct net *net, struct nlattr **tb,
		      struct fl_flow_key *key, struct fl_flow_key *mask)
{
	__be16 ethertype;
#ifdef CONFIG_NET_CLS_IND
	if (tb[TCA_FLOWER_INDEV]) {
		int err = tcf_change_indev(net, tb[TCA_FLOWER_INDEV]);
		if (err < 0)
			return err;
		key->indev_ifindex = err;
		mask->indev_ifindex = 0xffffffff;
	}
#endif

	fl_set_key_val(tb, key->eth.dst, TCA_FLOWER_KEY_ETH_DST,
		       mask->eth.dst, TCA_FLOWER_KEY_ETH_DST_MASK,
		       sizeof(key->eth.dst));
	fl_set_key_val(tb, key->eth.src, TCA_FLOWER_KEY_ETH_SRC,
		       mask->eth.src, TCA_FLOWER_KEY_ETH_SRC_MASK,
		       sizeof(key->eth.src));

	if (tb[TCA_FLOWER_KEY_ETH_TYPE]) {
		ethertype = nla_get_be16(tb[TCA_FLOWER_KEY_ETH_TYPE]);

		if (ethertype == htons(ETH_P_8021Q)) {
			fl_set_key_vlan(tb, &key->vlan, &mask->vlan);
			fl_set_key_val(tb, &key->basic.n_proto,
				       TCA_FLOWER_KEY_VLAN_ETH_TYPE,
				       &mask->basic.n_proto, TCA_FLOWER_UNSPEC,
				       sizeof(key->basic.n_proto));
		} else {
			key->basic.n_proto = ethertype;
			mask->basic.n_proto = cpu_to_be16(~0);
		}
	}

	if (key->basic.n_proto == htons(ETH_P_IP) ||
	    key->basic.n_proto == htons(ETH_P_IPV6)) {
		fl_set_key_val(tb, &key->basic.ip_proto, TCA_FLOWER_KEY_IP_PROTO,
			       &mask->basic.ip_proto, TCA_FLOWER_UNSPEC,
			       sizeof(key->basic.ip_proto));
	}

	if (tb[TCA_FLOWER_KEY_IPV4_SRC] || tb[TCA_FLOWER_KEY_IPV4_DST]) {
		key->control.addr_type = FLOW_DISSECTOR_KEY_IPV4_ADDRS;
		fl_set_key_val(tb, &key->ipv4.src, TCA_FLOWER_KEY_IPV4_SRC,
			       &mask->ipv4.src, TCA_FLOWER_KEY_IPV4_SRC_MASK,
			       sizeof(key->ipv4.src));
		fl_set_key_val(tb, &key->ipv4.dst, TCA_FLOWER_KEY_IPV4_DST,
			       &mask->ipv4.dst, TCA_FLOWER_KEY_IPV4_DST_MASK,
			       sizeof(key->ipv4.dst));
	} else if (tb[TCA_FLOWER_KEY_IPV6_SRC] || tb[TCA_FLOWER_KEY_IPV6_DST]) {
		key->control.addr_type = FLOW_DISSECTOR_KEY_IPV6_ADDRS;
		fl_set_key_val(tb, &key->ipv6.src, TCA_FLOWER_KEY_IPV6_SRC,
			       &mask->ipv6.src, TCA_FLOWER_KEY_IPV6_SRC_MASK,
			       sizeof(key->ipv6.src));
		fl_set_key_val(tb, &key->ipv6.dst, TCA_FLOWER_KEY_IPV6_DST,
			       &mask->ipv6.dst, TCA_FLOWER_KEY_IPV6_DST_MASK,
			       sizeof(key->ipv6.dst));
	}

	if (key->basic.ip_proto == IPPROTO_TCP) {
		fl_set_key_val(tb, &key->tp.src, TCA_FLOWER_KEY_TCP_SRC,
			       &mask->tp.src, TCA_FLOWER_KEY_TCP_SRC_MASK,
			       sizeof(key->tp.src));
		fl_set_key_val(tb, &key->tp.dst, TCA_FLOWER_KEY_TCP_DST,
			       &mask->tp.dst, TCA_FLOWER_KEY_TCP_DST_MASK,
			       sizeof(key->tp.dst));
	} else if (key->basic.ip_proto == IPPROTO_UDP) {
		fl_set_key_val(tb, &key->tp.src, TCA_FLOWER_KEY_UDP_SRC,
			       &mask->tp.src, TCA_FLOWER_KEY_UDP_SRC_MASK,
			       sizeof(key->tp.src));
		fl_set_key_val(tb, &key->tp.dst, TCA_FLOWER_KEY_UDP_DST,
			       &mask->tp.dst, TCA_FLOWER_KEY_UDP_DST_MASK,
			       sizeof(key->tp.dst));
	} else if (key->basic.ip_proto == IPPROTO_SCTP) {
		fl_set_key_val(tb, &key->tp.src, TCA_FLOWER_KEY_SCTP_SRC,
			       &mask->tp.src, TCA_FLOWER_KEY_SCTP_SRC_MASK,
			       sizeof(key->tp.src));
		fl_set_key_val(tb, &key->tp.dst, TCA_FLOWER_KEY_SCTP_DST,
			       &mask->tp.dst, TCA_FLOWER_KEY_SCTP_DST_MASK,
			       sizeof(key->tp.dst));
	}

	if (tb[TCA_FLOWER_KEY_ENC_IPV4_SRC] ||
	    tb[TCA_FLOWER_KEY_ENC_IPV4_DST]) {
		key->enc_control.addr_type = FLOW_DISSECTOR_KEY_IPV4_ADDRS;
		fl_set_key_val(tb, &key->enc_ipv4.src,
			       TCA_FLOWER_KEY_ENC_IPV4_SRC,
			       &mask->enc_ipv4.src,
			       TCA_FLOWER_KEY_ENC_IPV4_SRC_MASK,
			       sizeof(key->enc_ipv4.src));
		fl_set_key_val(tb, &key->enc_ipv4.dst,
			       TCA_FLOWER_KEY_ENC_IPV4_DST,
			       &mask->enc_ipv4.dst,
			       TCA_FLOWER_KEY_ENC_IPV4_DST_MASK,
			       sizeof(key->enc_ipv4.dst));
	}

	if (tb[TCA_FLOWER_KEY_ENC_IPV6_SRC] ||
	    tb[TCA_FLOWER_KEY_ENC_IPV6_DST]) {
		key->enc_control.addr_type = FLOW_DISSECTOR_KEY_IPV6_ADDRS;
		fl_set_key_val(tb, &key->enc_ipv6.src,
			       TCA_FLOWER_KEY_ENC_IPV6_SRC,
			       &mask->enc_ipv6.src,
			       TCA_FLOWER_KEY_ENC_IPV6_SRC_MASK,
			       sizeof(key->enc_ipv6.src));
		fl_set_key_val(tb, &key->enc_ipv6.dst,
			       TCA_FLOWER_KEY_ENC_IPV6_DST,
			       &mask->enc_ipv6.dst,
			       TCA_FLOWER_KEY_ENC_IPV6_DST_MASK,
			       sizeof(key->enc_ipv6.dst));
	}

	fl_set_key_val(tb, &key->enc_key_id.keyid, TCA_FLOWER_KEY_ENC_KEY_ID,
		       &mask->enc_key_id.keyid, TCA_FLOWER_UNSPEC,
		       sizeof(key->enc_key_id.keyid));

	fl_set_key_val(tb, &key->enc_tp.src, TCA_FLOWER_KEY_ENC_UDP_SRC_PORT,
		       &mask->enc_tp.src, TCA_FLOWER_KEY_ENC_UDP_SRC_PORT_MASK,
		       sizeof(key->enc_tp.src));

	fl_set_key_val(tb, &key->enc_tp.dst, TCA_FLOWER_KEY_ENC_UDP_DST_PORT,
		       &mask->enc_tp.dst, TCA_FLOWER_KEY_ENC_UDP_DST_PORT_MASK,
		       sizeof(key->enc_tp.dst));

	return 0;
}

static bool fl_mask_eq(struct fl_flow_mask *mask1,
		       struct fl_flow_mask *mask2)
{
	const long *lmask1 = fl_key_get_start(&mask1->key, mask1);
	const long *lmask2 = fl_key_get_start(&mask2->key, mask2);

	return !memcmp(&mask1->range, &mask2->range, sizeof(mask1->range)) &&
	       !memcmp(lmask1, lmask2, fl_mask_range(mask1));
}

static const struct rhashtable_params fl_ht_params = {
	.key_offset = offsetof(struct cls_fl_filter, mkey), /* base offset */
	.head_offset = offsetof(struct cls_fl_filter, ht_node),
	.automatic_shrinking = true,
};

static int fl_init_hashtable(struct cls_fl_head *head,
			     struct fl_flow_mask *mask)
{
	head->ht_params = fl_ht_params;
	head->ht_params.key_len = fl_mask_range(mask);
	head->ht_params.key_offset += mask->range.start;

	return rhashtable_init(&head->ht, &head->ht_params);
}

#define FL_KEY_MEMBER_OFFSET(member) offsetof(struct fl_flow_key, member)
#define FL_KEY_MEMBER_SIZE(member) (sizeof(((struct fl_flow_key *) 0)->member))

#define FL_KEY_IS_MASKED(mask, member)						\
	memchr_inv(((char *)mask) + FL_KEY_MEMBER_OFFSET(member),		\
		   0, FL_KEY_MEMBER_SIZE(member))				\

#define FL_KEY_SET(keys, cnt, id, member)					\
	do {									\
		keys[cnt].key_id = id;						\
		keys[cnt].offset = FL_KEY_MEMBER_OFFSET(member);		\
		cnt++;								\
	} while(0);

#define FL_KEY_SET_IF_MASKED(mask, keys, cnt, id, member)			\
	do {									\
		if (FL_KEY_IS_MASKED(mask, member))				\
			FL_KEY_SET(keys, cnt, id, member);			\
	} while(0);

static void fl_init_dissector(struct cls_fl_head *head,
			      struct fl_flow_mask *mask)
{
	struct flow_dissector_key keys[FLOW_DISSECTOR_KEY_MAX];
	size_t cnt = 0;

	FL_KEY_SET(keys, cnt, FLOW_DISSECTOR_KEY_CONTROL, control);
	FL_KEY_SET(keys, cnt, FLOW_DISSECTOR_KEY_BASIC, basic);
	FL_KEY_SET_IF_MASKED(&mask->key, keys, cnt,
			     FLOW_DISSECTOR_KEY_ETH_ADDRS, eth);
	FL_KEY_SET_IF_MASKED(&mask->key, keys, cnt,
			     FLOW_DISSECTOR_KEY_IPV4_ADDRS, ipv4);
	FL_KEY_SET_IF_MASKED(&mask->key, keys, cnt,
			     FLOW_DISSECTOR_KEY_IPV6_ADDRS, ipv6);
	FL_KEY_SET_IF_MASKED(&mask->key, keys, cnt,
			     FLOW_DISSECTOR_KEY_PORTS, tp);
	FL_KEY_SET_IF_MASKED(&mask->key, keys, cnt,
			     FLOW_DISSECTOR_KEY_VLAN, vlan);
	FL_KEY_SET_IF_MASKED(&mask->key, keys, cnt,
			     FLOW_DISSECTOR_KEY_ENC_KEYID, enc_key_id);
	FL_KEY_SET_IF_MASKED(&mask->key, keys, cnt,
			     FLOW_DISSECTOR_KEY_ENC_IPV4_ADDRS, enc_ipv4);
	FL_KEY_SET_IF_MASKED(&mask->key, keys, cnt,
			     FLOW_DISSECTOR_KEY_ENC_IPV6_ADDRS, enc_ipv6);
	if (FL_KEY_IS_MASKED(&mask->key, enc_ipv4) ||
	    FL_KEY_IS_MASKED(&mask->key, enc_ipv6))
		FL_KEY_SET(keys, cnt, FLOW_DISSECTOR_KEY_ENC_CONTROL,
			   enc_control);
	FL_KEY_SET_IF_MASKED(&mask->key, keys, cnt,
			     FLOW_DISSECTOR_KEY_ENC_PORTS, enc_tp);

	skb_flow_dissector_init(&head->dissector, keys, cnt);
}

static int fl_check_assign_mask(struct cls_fl_head *head,
				struct fl_flow_mask *mask)
{
	int err;

	if (head->mask_assigned) {
		if (!fl_mask_eq(&head->mask, mask))
			return -EINVAL;
		else
			return 0;
	}

	/* Mask is not assigned yet. So assign it and init hashtable
	 * according to that.
	 */
	err = fl_init_hashtable(head, mask);
	if (err)
		return err;
	memcpy(&head->mask, mask, sizeof(head->mask));
	head->mask_assigned = true;

	fl_init_dissector(head, mask);

	return 0;
}

static int fl_set_parms(struct net *net, struct tcf_proto *tp,
			struct cls_fl_filter *f, struct fl_flow_mask *mask,
			unsigned long base, struct nlattr **tb,
			struct nlattr *est, bool ovr)
{
	struct tcf_exts e;
	int err;

	err = tcf_exts_init(&e, TCA_FLOWER_ACT, 0);
	if (err < 0)
		return err;
	err = tcf_exts_validate(net, tp, tb, est, &e, ovr);
	if (err < 0)
		goto errout;

	if (tb[TCA_FLOWER_CLASSID]) {
		f->res.classid = nla_get_u32(tb[TCA_FLOWER_CLASSID]);
		tcf_bind_filter(tp, &f->res, base);
	}

	err = fl_set_key(net, tb, &f->key, &mask->key);
	if (err)
		goto errout;

	fl_mask_update_range(mask);
	fl_set_masked_key(&f->mkey, &f->key, mask);

	tcf_exts_change(tp, &f->exts, &e);

	return 0;
errout:
	tcf_exts_destroy(&e);
	return err;
}

static u32 fl_grab_new_handle(struct tcf_proto *tp,
			      struct cls_fl_head *head)
{
	unsigned int i = 0x80000000;
	u32 handle;

	do {
		if (++head->hgen == 0x7FFFFFFF)
			head->hgen = 1;
	} while (--i > 0 && fl_get(tp, head->hgen));

	if (unlikely(i == 0)) {
		pr_err("Insufficient number of handles\n");
		handle = 0;
	} else {
		handle = head->hgen;
	}

	return handle;
}

static int fl_change(struct net *net, struct sk_buff *in_skb,
		     struct tcf_proto *tp, unsigned long base,
		     u32 handle, struct nlattr **tca,
		     unsigned long *arg, bool ovr)
{
	struct cls_fl_head *head = rtnl_dereference(tp->root);
	struct cls_fl_filter *fold = (struct cls_fl_filter *) *arg;
	struct cls_fl_filter *fnew;
	struct nlattr *tb[TCA_FLOWER_MAX + 1];
	struct fl_flow_mask mask = {};
	int err;

	if (!tca[TCA_OPTIONS])
		return -EINVAL;

	err = nla_parse_nested(tb, TCA_FLOWER_MAX, tca[TCA_OPTIONS], fl_policy);
	if (err < 0)
		return err;

	if (fold && handle && fold->handle != handle)
		return -EINVAL;

	fnew = kzalloc(sizeof(*fnew), GFP_KERNEL);
	if (!fnew)
		return -ENOBUFS;

	err = tcf_exts_init(&fnew->exts, TCA_FLOWER_ACT, 0);
	if (err < 0)
		goto errout;

	if (!handle) {
		handle = fl_grab_new_handle(tp, head);
		if (!handle) {
			err = -EINVAL;
			goto errout;
		}
	}
	fnew->handle = handle;

	if (tb[TCA_FLOWER_FLAGS]) {
		fnew->flags = nla_get_u32(tb[TCA_FLOWER_FLAGS]);

		if (!tc_flags_valid(fnew->flags)) {
			err = -EINVAL;
			goto errout;
		}
	}

	err = fl_set_parms(net, tp, fnew, &mask, base, tb, tca[TCA_RATE], ovr);
	if (err)
		goto errout;

	err = fl_check_assign_mask(head, &mask);
	if (err)
		goto errout;

	if (!tc_skip_sw(fnew->flags)) {
		err = rhashtable_insert_fast(&head->ht, &fnew->ht_node,
					     head->ht_params);
		if (err)
			goto errout;
	}

	if (!tc_skip_hw(fnew->flags)) {
		err = fl_hw_replace_filter(tp,
					   &head->dissector,
					   &mask.key,
					   fnew);
		if (err)
			goto errout;
	}

	if (fold) {
<<<<<<< HEAD
		rhashtable_remove_fast(&head->ht, &fold->ht_node,
				       head->ht_params);
		if (!tc_skip_hw(fold->flags))
			fl_hw_destroy_filter(tp, fold);
=======
		if (!tc_skip_sw(fold->flags))
			rhashtable_remove_fast(&head->ht, &fold->ht_node,
					       head->ht_params);
		fl_hw_destroy_filter(tp, (unsigned long)fold);
>>>>>>> 8dc0f265
	}

	*arg = (unsigned long) fnew;

	if (fold) {
		list_replace_rcu(&fold->list, &fnew->list);
		tcf_unbind_filter(tp, &fold->res);
		call_rcu(&fold->rcu, fl_destroy_filter);
	} else {
		list_add_tail_rcu(&fnew->list, &head->filters);
	}

	return 0;

errout:
	tcf_exts_destroy(&fnew->exts);
	kfree(fnew);
	return err;
}

static int fl_delete(struct tcf_proto *tp, unsigned long arg)
{
	struct cls_fl_head *head = rtnl_dereference(tp->root);
	struct cls_fl_filter *f = (struct cls_fl_filter *) arg;

<<<<<<< HEAD
	rhashtable_remove_fast(&head->ht, &f->ht_node,
			       head->ht_params);
	__fl_delete(tp, f);
=======
	if (!tc_skip_sw(f->flags))
		rhashtable_remove_fast(&head->ht, &f->ht_node,
				       head->ht_params);
	list_del_rcu(&f->list);
	fl_hw_destroy_filter(tp, (unsigned long)f);
	tcf_unbind_filter(tp, &f->res);
	call_rcu(&f->rcu, fl_destroy_filter);
>>>>>>> 8dc0f265
	return 0;
}

static void fl_walk(struct tcf_proto *tp, struct tcf_walker *arg)
{
	struct cls_fl_head *head = rtnl_dereference(tp->root);
	struct cls_fl_filter *f;

	list_for_each_entry_rcu(f, &head->filters, list) {
		if (arg->count < arg->skip)
			goto skip;
		if (arg->fn(tp, (unsigned long) f, arg) < 0) {
			arg->stop = 1;
			break;
		}
skip:
		arg->count++;
	}
}

static int fl_dump_key_val(struct sk_buff *skb,
			   void *val, int val_type,
			   void *mask, int mask_type, int len)
{
	int err;

	if (!memchr_inv(mask, 0, len))
		return 0;
	err = nla_put(skb, val_type, len, val);
	if (err)
		return err;
	if (mask_type != TCA_FLOWER_UNSPEC) {
		err = nla_put(skb, mask_type, len, mask);
		if (err)
			return err;
	}
	return 0;
}

static int fl_dump_key_vlan(struct sk_buff *skb,
			    struct flow_dissector_key_vlan *vlan_key,
			    struct flow_dissector_key_vlan *vlan_mask)
{
	int err;

	if (!memchr_inv(vlan_mask, 0, sizeof(*vlan_mask)))
		return 0;
	if (vlan_mask->vlan_id) {
		err = nla_put_u16(skb, TCA_FLOWER_KEY_VLAN_ID,
				  vlan_key->vlan_id);
		if (err)
			return err;
	}
	if (vlan_mask->vlan_priority) {
		err = nla_put_u8(skb, TCA_FLOWER_KEY_VLAN_PRIO,
				 vlan_key->vlan_priority);
		if (err)
			return err;
	}
	return 0;
}

static int fl_dump(struct net *net, struct tcf_proto *tp, unsigned long fh,
		   struct sk_buff *skb, struct tcmsg *t)
{
	struct cls_fl_head *head = rtnl_dereference(tp->root);
	struct cls_fl_filter *f = (struct cls_fl_filter *) fh;
	struct nlattr *nest;
	struct fl_flow_key *key, *mask;

	if (!f)
		return skb->len;

	t->tcm_handle = f->handle;

	nest = nla_nest_start(skb, TCA_OPTIONS);
	if (!nest)
		goto nla_put_failure;

	if (f->res.classid &&
	    nla_put_u32(skb, TCA_FLOWER_CLASSID, f->res.classid))
		goto nla_put_failure;

	key = &f->key;
	mask = &head->mask.key;

	if (mask->indev_ifindex) {
		struct net_device *dev;

		dev = __dev_get_by_index(net, key->indev_ifindex);
		if (dev && nla_put_string(skb, TCA_FLOWER_INDEV, dev->name))
			goto nla_put_failure;
	}

	if (!tc_skip_hw(f->flags))
		fl_hw_update_stats(tp, f);

	if (fl_dump_key_val(skb, key->eth.dst, TCA_FLOWER_KEY_ETH_DST,
			    mask->eth.dst, TCA_FLOWER_KEY_ETH_DST_MASK,
			    sizeof(key->eth.dst)) ||
	    fl_dump_key_val(skb, key->eth.src, TCA_FLOWER_KEY_ETH_SRC,
			    mask->eth.src, TCA_FLOWER_KEY_ETH_SRC_MASK,
			    sizeof(key->eth.src)) ||
	    fl_dump_key_val(skb, &key->basic.n_proto, TCA_FLOWER_KEY_ETH_TYPE,
			    &mask->basic.n_proto, TCA_FLOWER_UNSPEC,
			    sizeof(key->basic.n_proto)))
		goto nla_put_failure;

	if (fl_dump_key_vlan(skb, &key->vlan, &mask->vlan))
		goto nla_put_failure;

	if ((key->basic.n_proto == htons(ETH_P_IP) ||
	     key->basic.n_proto == htons(ETH_P_IPV6)) &&
	    fl_dump_key_val(skb, &key->basic.ip_proto, TCA_FLOWER_KEY_IP_PROTO,
			    &mask->basic.ip_proto, TCA_FLOWER_UNSPEC,
			    sizeof(key->basic.ip_proto)))
		goto nla_put_failure;

	if (key->control.addr_type == FLOW_DISSECTOR_KEY_IPV4_ADDRS &&
	    (fl_dump_key_val(skb, &key->ipv4.src, TCA_FLOWER_KEY_IPV4_SRC,
			     &mask->ipv4.src, TCA_FLOWER_KEY_IPV4_SRC_MASK,
			     sizeof(key->ipv4.src)) ||
	     fl_dump_key_val(skb, &key->ipv4.dst, TCA_FLOWER_KEY_IPV4_DST,
			     &mask->ipv4.dst, TCA_FLOWER_KEY_IPV4_DST_MASK,
			     sizeof(key->ipv4.dst))))
		goto nla_put_failure;
	else if (key->control.addr_type == FLOW_DISSECTOR_KEY_IPV6_ADDRS &&
		 (fl_dump_key_val(skb, &key->ipv6.src, TCA_FLOWER_KEY_IPV6_SRC,
				  &mask->ipv6.src, TCA_FLOWER_KEY_IPV6_SRC_MASK,
				  sizeof(key->ipv6.src)) ||
		  fl_dump_key_val(skb, &key->ipv6.dst, TCA_FLOWER_KEY_IPV6_DST,
				  &mask->ipv6.dst, TCA_FLOWER_KEY_IPV6_DST_MASK,
				  sizeof(key->ipv6.dst))))
		goto nla_put_failure;

	if (key->basic.ip_proto == IPPROTO_TCP &&
	    (fl_dump_key_val(skb, &key->tp.src, TCA_FLOWER_KEY_TCP_SRC,
			     &mask->tp.src, TCA_FLOWER_KEY_TCP_SRC_MASK,
			     sizeof(key->tp.src)) ||
	     fl_dump_key_val(skb, &key->tp.dst, TCA_FLOWER_KEY_TCP_DST,
			     &mask->tp.dst, TCA_FLOWER_KEY_TCP_DST_MASK,
			     sizeof(key->tp.dst))))
		goto nla_put_failure;
	else if (key->basic.ip_proto == IPPROTO_UDP &&
		 (fl_dump_key_val(skb, &key->tp.src, TCA_FLOWER_KEY_UDP_SRC,
				  &mask->tp.src, TCA_FLOWER_KEY_UDP_SRC_MASK,
				  sizeof(key->tp.src)) ||
		  fl_dump_key_val(skb, &key->tp.dst, TCA_FLOWER_KEY_UDP_DST,
				  &mask->tp.dst, TCA_FLOWER_KEY_UDP_DST_MASK,
				  sizeof(key->tp.dst))))
		goto nla_put_failure;
	else if (key->basic.ip_proto == IPPROTO_SCTP &&
		 (fl_dump_key_val(skb, &key->tp.src, TCA_FLOWER_KEY_SCTP_SRC,
				  &mask->tp.src, TCA_FLOWER_KEY_SCTP_SRC_MASK,
				  sizeof(key->tp.src)) ||
		  fl_dump_key_val(skb, &key->tp.dst, TCA_FLOWER_KEY_SCTP_DST,
				  &mask->tp.dst, TCA_FLOWER_KEY_SCTP_DST_MASK,
				  sizeof(key->tp.dst))))
		goto nla_put_failure;

	if (key->enc_control.addr_type == FLOW_DISSECTOR_KEY_IPV4_ADDRS &&
	    (fl_dump_key_val(skb, &key->enc_ipv4.src,
			    TCA_FLOWER_KEY_ENC_IPV4_SRC, &mask->enc_ipv4.src,
			    TCA_FLOWER_KEY_ENC_IPV4_SRC_MASK,
			    sizeof(key->enc_ipv4.src)) ||
	     fl_dump_key_val(skb, &key->enc_ipv4.dst,
			     TCA_FLOWER_KEY_ENC_IPV4_DST, &mask->enc_ipv4.dst,
			     TCA_FLOWER_KEY_ENC_IPV4_DST_MASK,
			     sizeof(key->enc_ipv4.dst))))
		goto nla_put_failure;
	else if (key->enc_control.addr_type == FLOW_DISSECTOR_KEY_IPV6_ADDRS &&
		 (fl_dump_key_val(skb, &key->enc_ipv6.src,
			    TCA_FLOWER_KEY_ENC_IPV6_SRC, &mask->enc_ipv6.src,
			    TCA_FLOWER_KEY_ENC_IPV6_SRC_MASK,
			    sizeof(key->enc_ipv6.src)) ||
		 fl_dump_key_val(skb, &key->enc_ipv6.dst,
				 TCA_FLOWER_KEY_ENC_IPV6_DST,
				 &mask->enc_ipv6.dst,
				 TCA_FLOWER_KEY_ENC_IPV6_DST_MASK,
			    sizeof(key->enc_ipv6.dst))))
		goto nla_put_failure;

	if (fl_dump_key_val(skb, &key->enc_key_id, TCA_FLOWER_KEY_ENC_KEY_ID,
			    &mask->enc_key_id, TCA_FLOWER_UNSPEC,
			    sizeof(key->enc_key_id)) ||
	    fl_dump_key_val(skb, &key->enc_tp.src,
			    TCA_FLOWER_KEY_ENC_UDP_SRC_PORT,
			    &mask->enc_tp.src,
			    TCA_FLOWER_KEY_ENC_UDP_SRC_PORT_MASK,
			    sizeof(key->enc_tp.src)) ||
	    fl_dump_key_val(skb, &key->enc_tp.dst,
			    TCA_FLOWER_KEY_ENC_UDP_DST_PORT,
			    &mask->enc_tp.dst,
			    TCA_FLOWER_KEY_ENC_UDP_DST_PORT_MASK,
			    sizeof(key->enc_tp.dst)))
		goto nla_put_failure;

	nla_put_u32(skb, TCA_FLOWER_FLAGS, f->flags);

	if (tcf_exts_dump(skb, &f->exts))
		goto nla_put_failure;

	nla_nest_end(skb, nest);

	if (tcf_exts_dump_stats(skb, &f->exts) < 0)
		goto nla_put_failure;

	return skb->len;

nla_put_failure:
	nla_nest_cancel(skb, nest);
	return -1;
}

static struct tcf_proto_ops cls_fl_ops __read_mostly = {
	.kind		= "flower",
	.classify	= fl_classify,
	.init		= fl_init,
	.destroy	= fl_destroy,
	.get		= fl_get,
	.change		= fl_change,
	.delete		= fl_delete,
	.walk		= fl_walk,
	.dump		= fl_dump,
	.owner		= THIS_MODULE,
};

static int __init cls_fl_init(void)
{
	return register_tcf_proto_ops(&cls_fl_ops);
}

static void __exit cls_fl_exit(void)
{
	unregister_tcf_proto_ops(&cls_fl_ops);
}

module_init(cls_fl_init);
module_exit(cls_fl_exit);

MODULE_AUTHOR("Jiri Pirko <jiri@resnulli.us>");
MODULE_DESCRIPTION("Flower classifier");
MODULE_LICENSE("GPL v2");<|MERGE_RESOLUTION|>--- conflicted
+++ resolved
@@ -316,23 +316,12 @@
 	if (!force && !list_empty(&head->filters))
 		return false;
 
-<<<<<<< HEAD
 	list_for_each_entry_safe(f, next, &head->filters, list)
 		__fl_delete(tp, f);
-	RCU_INIT_POINTER(tp->root, NULL);
-	if (head->mask_assigned)
-		rhashtable_destroy(&head->ht);
-	kfree_rcu(head, rcu);
-=======
-	list_for_each_entry_safe(f, next, &head->filters, list) {
-		fl_hw_destroy_filter(tp, (unsigned long)f);
-		list_del_rcu(&f->list);
-		call_rcu(&f->rcu, fl_destroy_filter);
-	}
 
 	__module_get(THIS_MODULE);
 	call_rcu(&head->rcu, fl_destroy_rcu);
->>>>>>> 8dc0f265
+
 	return true;
 }
 
@@ -792,17 +781,11 @@
 	}
 
 	if (fold) {
-<<<<<<< HEAD
-		rhashtable_remove_fast(&head->ht, &fold->ht_node,
-				       head->ht_params);
-		if (!tc_skip_hw(fold->flags))
-			fl_hw_destroy_filter(tp, fold);
-=======
 		if (!tc_skip_sw(fold->flags))
 			rhashtable_remove_fast(&head->ht, &fold->ht_node,
 					       head->ht_params);
-		fl_hw_destroy_filter(tp, (unsigned long)fold);
->>>>>>> 8dc0f265
+		if (!tc_skip_hw(fold->flags))
+			fl_hw_destroy_filter(tp, fold);
 	}
 
 	*arg = (unsigned long) fnew;
@@ -828,19 +811,10 @@
 	struct cls_fl_head *head = rtnl_dereference(tp->root);
 	struct cls_fl_filter *f = (struct cls_fl_filter *) arg;
 
-<<<<<<< HEAD
-	rhashtable_remove_fast(&head->ht, &f->ht_node,
-			       head->ht_params);
-	__fl_delete(tp, f);
-=======
 	if (!tc_skip_sw(f->flags))
 		rhashtable_remove_fast(&head->ht, &f->ht_node,
 				       head->ht_params);
-	list_del_rcu(&f->list);
-	fl_hw_destroy_filter(tp, (unsigned long)f);
-	tcf_unbind_filter(tp, &f->res);
-	call_rcu(&f->rcu, fl_destroy_filter);
->>>>>>> 8dc0f265
+	__fl_delete(tp, f);
 	return 0;
 }
 
