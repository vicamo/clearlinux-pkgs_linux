--- conflicted
+++ resolved
@@ -31,11 +31,6 @@
 #endif
 
 static int skips;
-<<<<<<< HEAD
-
-static int map_flags;
-=======
->>>>>>> 0ecfebd2
 
 static int map_flags;
 
@@ -1711,13 +1706,10 @@
 	map_flags = BPF_F_NO_PREALLOC;
 	run_all_tests();
 
-<<<<<<< HEAD
-=======
 #define CALL
 #include <map_tests/tests.h>
 #undef CALL
 
->>>>>>> 0ecfebd2
 	printf("test_maps: OK, %d SKIPPED\n", skips);
 	return 0;
 }