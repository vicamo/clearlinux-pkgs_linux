// SPDX-License-Identifier: GPL-2.0
#include <errno.h>
#include <stdlib.h>
#include <bpf/bpf.h>
#include <bpf/btf.h>
#include <bpf/libbpf.h>
#include <linux/btf.h>
#include <linux/err.h>
#include <linux/string.h>
#include <internal/lib.h>
#include <symbol/kallsyms.h>
#include "bpf-event.h"
#include "bpf-utils.h"
#include "debug.h"
#include "dso.h"
#include "symbol.h"
#include "machine.h"
#include "env.h"
#include "session.h"
#include "map.h"
#include "evlist.h"
#include "record.h"
#include "util/synthetic-events.h"

struct btf * __weak btf__load_from_kernel_by_id(__u32 id)
{
       struct btf *btf;
#pragma GCC diagnostic push
#pragma GCC diagnostic ignored "-Wdeprecated-declarations"
       int err = btf__get_from_id(id, &btf);
#pragma GCC diagnostic pop

       return err ? ERR_PTR(err) : btf;
}

<<<<<<< HEAD
#define ptr_to_u64(ptr)    ((__u64)(unsigned long)(ptr))
=======
struct bpf_program * __weak
bpf_object__next_program(const struct bpf_object *obj, struct bpf_program *prev)
{
#pragma GCC diagnostic push
#pragma GCC diagnostic ignored "-Wdeprecated-declarations"
	return bpf_program__next(prev, obj);
#pragma GCC diagnostic pop
}

struct bpf_map * __weak
bpf_object__next_map(const struct bpf_object *obj, const struct bpf_map *prev)
{
#pragma GCC diagnostic push
#pragma GCC diagnostic ignored "-Wdeprecated-declarations"
	return bpf_map__next(prev, obj);
#pragma GCC diagnostic pop
}

const void * __weak
btf__raw_data(const struct btf *btf_ro, __u32 *size)
{
#pragma GCC diagnostic push
#pragma GCC diagnostic ignored "-Wdeprecated-declarations"
	return btf__get_raw_data(btf_ro, size);
#pragma GCC diagnostic pop
}
>>>>>>> df0cc57e

static int snprintf_hex(char *buf, size_t size, unsigned char *data, size_t len)
{
	int ret = 0;
	size_t i;

	for (i = 0; i < len; i++)
		ret += snprintf(buf + ret, size - ret, "%02x", data[i]);
	return ret;
}

static int machine__process_bpf_event_load(struct machine *machine,
					   union perf_event *event,
					   struct perf_sample *sample __maybe_unused)
{
	struct bpf_prog_info_node *info_node;
	struct perf_env *env = machine->env;
	struct perf_bpil *info_linear;
	int id = event->bpf.id;
	unsigned int i;

	/* perf-record, no need to handle bpf-event */
	if (env == NULL)
		return 0;

	info_node = perf_env__find_bpf_prog_info(env, id);
	if (!info_node)
		return 0;
	info_linear = info_node->info_linear;

	for (i = 0; i < info_linear->info.nr_jited_ksyms; i++) {
		u64 *addrs = (u64 *)(uintptr_t)(info_linear->info.jited_ksyms);
		u64 addr = addrs[i];
		struct map *map = maps__find(&machine->kmaps, addr);

		if (map) {
			map->dso->binary_type = DSO_BINARY_TYPE__BPF_PROG_INFO;
			map->dso->bpf_prog.id = id;
			map->dso->bpf_prog.sub_id = i;
			map->dso->bpf_prog.env = env;
		}
	}
	return 0;
}

int machine__process_bpf(struct machine *machine, union perf_event *event,
			 struct perf_sample *sample)
{
	if (dump_trace)
		perf_event__fprintf_bpf(event, stdout);

	switch (event->bpf.type) {
	case PERF_BPF_EVENT_PROG_LOAD:
		return machine__process_bpf_event_load(machine, event, sample);

	case PERF_BPF_EVENT_PROG_UNLOAD:
		/*
		 * Do not free bpf_prog_info and btf of the program here,
		 * as annotation still need them. They will be freed at
		 * the end of the session.
		 */
		break;
	default:
		pr_debug("unexpected bpf event type of %d\n", event->bpf.type);
		break;
	}
	return 0;
}

static int perf_env__fetch_btf(struct perf_env *env,
			       u32 btf_id,
			       struct btf *btf)
{
	struct btf_node *node;
	u32 data_size;
	const void *data;

	data = btf__raw_data(btf, &data_size);

	node = malloc(data_size + sizeof(struct btf_node));
	if (!node)
		return -1;

	node->id = btf_id;
	node->data_size = data_size;
	memcpy(node->data, data, data_size);

	if (!perf_env__insert_btf(env, node)) {
		/* Insertion failed because of a duplicate. */
		free(node);
		return -1;
	}
	return 0;
}

static int synthesize_bpf_prog_name(char *buf, int size,
				    struct bpf_prog_info *info,
				    struct btf *btf,
				    u32 sub_id)
{
	u8 (*prog_tags)[BPF_TAG_SIZE] = (void *)(uintptr_t)(info->prog_tags);
	void *func_infos = (void *)(uintptr_t)(info->func_info);
	u32 sub_prog_cnt = info->nr_jited_ksyms;
	const struct bpf_func_info *finfo;
	const char *short_name = NULL;
	const struct btf_type *t;
	int name_len;

	name_len = snprintf(buf, size, "bpf_prog_");
	name_len += snprintf_hex(buf + name_len, size - name_len,
				 prog_tags[sub_id], BPF_TAG_SIZE);
	if (btf) {
		finfo = func_infos + sub_id * info->func_info_rec_size;
		t = btf__type_by_id(btf, finfo->type_id);
		short_name = btf__name_by_offset(btf, t->name_off);
	} else if (sub_id == 0 && sub_prog_cnt == 1) {
		/* no subprog */
		if (info->name[0])
			short_name = info->name;
	} else
		short_name = "F";
	if (short_name)
		name_len += snprintf(buf + name_len, size - name_len,
				     "_%s", short_name);
	return name_len;
}

/*
 * Synthesize PERF_RECORD_KSYMBOL and PERF_RECORD_BPF_EVENT for one bpf
 * program. One PERF_RECORD_BPF_EVENT is generated for the program. And
 * one PERF_RECORD_KSYMBOL is generated for each sub program.
 *
 * Returns:
 *    0 for success;
 *   -1 for failures;
 *   -2 for lack of kernel support.
 */
static int perf_event__synthesize_one_bpf_prog(struct perf_session *session,
					       perf_event__handler_t process,
					       struct machine *machine,
					       int fd,
					       union perf_event *event,
					       struct record_opts *opts)
{
	struct perf_record_ksymbol *ksymbol_event = &event->ksymbol;
	struct perf_record_bpf_event *bpf_event = &event->bpf;
	struct perf_tool *tool = session->tool;
	struct bpf_prog_info_node *info_node;
	struct perf_bpil *info_linear;
	struct bpf_prog_info *info;
	struct btf *btf = NULL;
	struct perf_env *env;
	u32 sub_prog_cnt, i;
	int err = 0;
	u64 arrays;

	/*
	 * for perf-record and perf-report use header.env;
	 * otherwise, use global perf_env.
	 */
	env = session->data ? &session->header.env : &perf_env;

	arrays = 1UL << PERF_BPIL_JITED_KSYMS;
	arrays |= 1UL << PERF_BPIL_JITED_FUNC_LENS;
	arrays |= 1UL << PERF_BPIL_FUNC_INFO;
	arrays |= 1UL << PERF_BPIL_PROG_TAGS;
	arrays |= 1UL << PERF_BPIL_JITED_INSNS;
	arrays |= 1UL << PERF_BPIL_LINE_INFO;
	arrays |= 1UL << PERF_BPIL_JITED_LINE_INFO;

	info_linear = get_bpf_prog_info_linear(fd, arrays);
	if (IS_ERR_OR_NULL(info_linear)) {
		info_linear = NULL;
		pr_debug("%s: failed to get BPF program info. aborting\n", __func__);
		return -1;
	}

	if (info_linear->info_len < offsetof(struct bpf_prog_info, prog_tags)) {
		free(info_linear);
		pr_debug("%s: the kernel is too old, aborting\n", __func__);
		return -2;
	}

	info = &info_linear->info;
	if (!info->jited_ksyms) {
		free(info_linear);
		return -1;
	}

	/* number of ksyms, func_lengths, and tags should match */
	sub_prog_cnt = info->nr_jited_ksyms;
	if (sub_prog_cnt != info->nr_prog_tags ||
	    sub_prog_cnt != info->nr_jited_func_lens) {
		free(info_linear);
		return -1;
	}

	/* check BTF func info support */
	if (info->btf_id && info->nr_func_info && info->func_info_rec_size) {
		/* btf func info number should be same as sub_prog_cnt */
		if (sub_prog_cnt != info->nr_func_info) {
			pr_debug("%s: mismatch in BPF sub program count and BTF function info count, aborting\n", __func__);
			free(info_linear);
			return -1;
		}
		btf = btf__load_from_kernel_by_id(info->btf_id);
		if (libbpf_get_error(btf)) {
			pr_debug("%s: failed to get BTF of id %u, aborting\n", __func__, info->btf_id);
			err = -1;
			goto out;
		}
		perf_env__fetch_btf(env, info->btf_id, btf);
	}

	/* Synthesize PERF_RECORD_KSYMBOL */
	for (i = 0; i < sub_prog_cnt; i++) {
		__u32 *prog_lens = (__u32 *)(uintptr_t)(info->jited_func_lens);
		__u64 *prog_addrs = (__u64 *)(uintptr_t)(info->jited_ksyms);
		int name_len;

		*ksymbol_event = (struct perf_record_ksymbol) {
			.header = {
				.type = PERF_RECORD_KSYMBOL,
				.size = offsetof(struct perf_record_ksymbol, name),
			},
			.addr = prog_addrs[i],
			.len = prog_lens[i],
			.ksym_type = PERF_RECORD_KSYMBOL_TYPE_BPF,
			.flags = 0,
		};

		name_len = synthesize_bpf_prog_name(ksymbol_event->name,
						    KSYM_NAME_LEN, info, btf, i);
		ksymbol_event->header.size += PERF_ALIGN(name_len + 1,
							 sizeof(u64));

		memset((void *)event + event->header.size, 0, machine->id_hdr_size);
		event->header.size += machine->id_hdr_size;
		err = perf_tool__process_synth_event(tool, event,
						     machine, process);
	}

	if (!opts->no_bpf_event) {
		/* Synthesize PERF_RECORD_BPF_EVENT */
		*bpf_event = (struct perf_record_bpf_event) {
			.header = {
				.type = PERF_RECORD_BPF_EVENT,
				.size = sizeof(struct perf_record_bpf_event),
			},
			.type = PERF_BPF_EVENT_PROG_LOAD,
			.flags = 0,
			.id = info->id,
		};
		memcpy(bpf_event->tag, info->tag, BPF_TAG_SIZE);
		memset((void *)event + event->header.size, 0, machine->id_hdr_size);
		event->header.size += machine->id_hdr_size;

		/* save bpf_prog_info to env */
		info_node = malloc(sizeof(struct bpf_prog_info_node));
		if (!info_node) {
			err = -1;
			goto out;
		}

		info_node->info_linear = info_linear;
		perf_env__insert_bpf_prog_info(env, info_node);
		info_linear = NULL;

		/*
		 * process after saving bpf_prog_info to env, so that
		 * required information is ready for look up
		 */
		err = perf_tool__process_synth_event(tool, event,
						     machine, process);
	}

out:
	free(info_linear);
	btf__free(btf);
	return err ? -1 : 0;
}

struct kallsyms_parse {
	union perf_event	*event;
	perf_event__handler_t	 process;
	struct machine		*machine;
	struct perf_tool	*tool;
};

static int
process_bpf_image(char *name, u64 addr, struct kallsyms_parse *data)
{
	struct machine *machine = data->machine;
	union perf_event *event = data->event;
	struct perf_record_ksymbol *ksymbol;
	int len;

	ksymbol = &event->ksymbol;

	*ksymbol = (struct perf_record_ksymbol) {
		.header = {
			.type = PERF_RECORD_KSYMBOL,
			.size = offsetof(struct perf_record_ksymbol, name),
		},
		.addr      = addr,
		.len       = page_size,
		.ksym_type = PERF_RECORD_KSYMBOL_TYPE_BPF,
		.flags     = 0,
	};

	len = scnprintf(ksymbol->name, KSYM_NAME_LEN, "%s", name);
	ksymbol->header.size += PERF_ALIGN(len + 1, sizeof(u64));
	memset((void *) event + event->header.size, 0, machine->id_hdr_size);
	event->header.size += machine->id_hdr_size;

	return perf_tool__process_synth_event(data->tool, event, machine,
					      data->process);
}

static int
kallsyms_process_symbol(void *data, const char *_name,
			char type __maybe_unused, u64 start)
{
	char disp[KSYM_NAME_LEN];
	char *module, *name;
	unsigned long id;
	int err = 0;

	module = strchr(_name, '\t');
	if (!module)
		return 0;

	/* We are going after [bpf] module ... */
	if (strcmp(module + 1, "[bpf]"))
		return 0;

	name = memdup(_name, (module - _name) + 1);
	if (!name)
		return -ENOMEM;

	name[module - _name] = 0;

	/* .. and only for trampolines and dispatchers */
	if ((sscanf(name, "bpf_trampoline_%lu", &id) == 1) ||
	    (sscanf(name, "bpf_dispatcher_%s", disp) == 1))
		err = process_bpf_image(name, start, data);

	free(name);
	return err;
}

int perf_event__synthesize_bpf_events(struct perf_session *session,
				      perf_event__handler_t process,
				      struct machine *machine,
				      struct record_opts *opts)
{
	const char *kallsyms_filename = "/proc/kallsyms";
	struct kallsyms_parse arg;
	union perf_event *event;
	__u32 id = 0;
	int err;
	int fd;

	event = malloc(sizeof(event->bpf) + KSYM_NAME_LEN + machine->id_hdr_size);
	if (!event)
		return -1;

	/* Synthesize all the bpf programs in system. */
	while (true) {
		err = bpf_prog_get_next_id(id, &id);
		if (err) {
			if (errno == ENOENT) {
				err = 0;
				break;
			}
			pr_debug("%s: can't get next program: %s%s\n",
				 __func__, strerror(errno),
				 errno == EINVAL ? " -- kernel too old?" : "");
			/* don't report error on old kernel or EPERM  */
			err = (errno == EINVAL || errno == EPERM) ? 0 : -1;
			break;
		}
		fd = bpf_prog_get_fd_by_id(id);
		if (fd < 0) {
			pr_debug("%s: failed to get fd for prog_id %u\n",
				 __func__, id);
			continue;
		}

		err = perf_event__synthesize_one_bpf_prog(session, process,
							  machine, fd,
							  event, opts);
		close(fd);
		if (err) {
			/* do not return error for old kernel */
			if (err == -2)
				err = 0;
			break;
		}
	}

	/* Synthesize all the bpf images - trampolines/dispatchers. */
	if (symbol_conf.kallsyms_name != NULL)
		kallsyms_filename = symbol_conf.kallsyms_name;

	arg = (struct kallsyms_parse) {
		.event   = event,
		.process = process,
		.machine = machine,
		.tool    = session->tool,
	};

	if (kallsyms__parse(kallsyms_filename, &arg, kallsyms_process_symbol)) {
		pr_err("%s: failed to synthesize bpf images: %s\n",
		       __func__, strerror(errno));
	}

	free(event);
	return err;
}

static void perf_env__add_bpf_info(struct perf_env *env, u32 id)
{
	struct bpf_prog_info_node *info_node;
	struct perf_bpil *info_linear;
	struct btf *btf = NULL;
	u64 arrays;
	u32 btf_id;
	int fd;

	fd = bpf_prog_get_fd_by_id(id);
	if (fd < 0)
		return;

	arrays = 1UL << PERF_BPIL_JITED_KSYMS;
	arrays |= 1UL << PERF_BPIL_JITED_FUNC_LENS;
	arrays |= 1UL << PERF_BPIL_FUNC_INFO;
	arrays |= 1UL << PERF_BPIL_PROG_TAGS;
	arrays |= 1UL << PERF_BPIL_JITED_INSNS;
	arrays |= 1UL << PERF_BPIL_LINE_INFO;
	arrays |= 1UL << PERF_BPIL_JITED_LINE_INFO;

	info_linear = get_bpf_prog_info_linear(fd, arrays);
	if (IS_ERR_OR_NULL(info_linear)) {
		pr_debug("%s: failed to get BPF program info. aborting\n", __func__);
		goto out;
	}

	btf_id = info_linear->info.btf_id;

	info_node = malloc(sizeof(struct bpf_prog_info_node));
	if (info_node) {
		info_node->info_linear = info_linear;
		perf_env__insert_bpf_prog_info(env, info_node);
	} else
		free(info_linear);

	if (btf_id == 0)
		goto out;

	btf = btf__load_from_kernel_by_id(btf_id);
	if (libbpf_get_error(btf)) {
		pr_debug("%s: failed to get BTF of id %u, aborting\n",
			 __func__, btf_id);
		goto out;
	}
	perf_env__fetch_btf(env, btf_id, btf);

out:
	btf__free(btf);
	close(fd);
}

static int bpf_event__sb_cb(union perf_event *event, void *data)
{
	struct perf_env *env = data;

	if (event->header.type != PERF_RECORD_BPF_EVENT)
		return -1;

	switch (event->bpf.type) {
	case PERF_BPF_EVENT_PROG_LOAD:
		perf_env__add_bpf_info(env, event->bpf.id);

	case PERF_BPF_EVENT_PROG_UNLOAD:
		/*
		 * Do not free bpf_prog_info and btf of the program here,
		 * as annotation still need them. They will be freed at
		 * the end of the session.
		 */
		break;
	default:
		pr_debug("unexpected bpf event type of %d\n", event->bpf.type);
		break;
	}

	return 0;
}

int evlist__add_bpf_sb_event(struct evlist *evlist, struct perf_env *env)
{
	struct perf_event_attr attr = {
		.type	          = PERF_TYPE_SOFTWARE,
		.config           = PERF_COUNT_SW_DUMMY,
		.sample_id_all    = 1,
		.watermark        = 1,
		.bpf_event        = 1,
		.size	   = sizeof(attr), /* to capture ABI version */
	};

	/*
	 * Older gcc versions don't support designated initializers, like above,
	 * for unnamed union members, such as the following:
	 */
	attr.wakeup_watermark = 1;

	return evlist__add_sb_event(evlist, &attr, bpf_event__sb_cb, env);
}

void bpf_event__print_bpf_prog_info(struct bpf_prog_info *info,
				    struct perf_env *env,
				    FILE *fp)
{
	__u32 *prog_lens = (__u32 *)(uintptr_t)(info->jited_func_lens);
	__u64 *prog_addrs = (__u64 *)(uintptr_t)(info->jited_ksyms);
	char name[KSYM_NAME_LEN];
	struct btf *btf = NULL;
	u32 sub_prog_cnt, i;

	sub_prog_cnt = info->nr_jited_ksyms;
	if (sub_prog_cnt != info->nr_prog_tags ||
	    sub_prog_cnt != info->nr_jited_func_lens)
		return;

	if (info->btf_id) {
		struct btf_node *node;

		node = perf_env__find_btf(env, info->btf_id);
		if (node)
			btf = btf__new((__u8 *)(node->data),
				       node->data_size);
	}

	if (sub_prog_cnt == 1) {
		synthesize_bpf_prog_name(name, KSYM_NAME_LEN, info, btf, 0);
		fprintf(fp, "# bpf_prog_info %u: %s addr 0x%llx size %u\n",
			info->id, name, prog_addrs[0], prog_lens[0]);
		goto out;
	}

	fprintf(fp, "# bpf_prog_info %u:\n", info->id);
	for (i = 0; i < sub_prog_cnt; i++) {
		synthesize_bpf_prog_name(name, KSYM_NAME_LEN, info, btf, i);

		fprintf(fp, "# \tsub_prog %u: %s addr 0x%llx size %u\n",
			i, name, prog_addrs[i], prog_lens[i]);
	}
out:
	btf__free(btf);
}<|MERGE_RESOLUTION|>--- conflicted
+++ resolved
@@ -33,9 +33,6 @@
        return err ? ERR_PTR(err) : btf;
 }
 
-<<<<<<< HEAD
-#define ptr_to_u64(ptr)    ((__u64)(unsigned long)(ptr))
-=======
 struct bpf_program * __weak
 bpf_object__next_program(const struct bpf_object *obj, struct bpf_program *prev)
 {
@@ -62,7 +59,6 @@
 	return btf__get_raw_data(btf_ro, size);
 #pragma GCC diagnostic pop
 }
->>>>>>> df0cc57e
 
 static int snprintf_hex(char *buf, size_t size, unsigned char *data, size_t len)
 {
