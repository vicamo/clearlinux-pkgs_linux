/* PKCS#7 parser
 *
 * Copyright (C) 2012 Red Hat, Inc. All Rights Reserved.
 * Written by David Howells (dhowells@redhat.com)
 *
 * This program is free software; you can redistribute it and/or
 * modify it under the terms of the GNU General Public Licence
 * as published by the Free Software Foundation; either version
 * 2 of the Licence, or (at your option) any later version.
 */

#define pr_fmt(fmt) "PKCS7: "fmt
#include <linux/kernel.h>
#include <linux/export.h>
#include <linux/slab.h>
#include <linux/err.h>
#include <linux/oid_registry.h>
#include <crypto/public_key.h>
#include "pkcs7_parser.h"
#include "pkcs7-asn1.h"

struct pkcs7_parse_context {
	struct pkcs7_message	*msg;		/* Message being constructed */
	struct pkcs7_signed_info *sinfo;	/* SignedInfo being constructed */
	struct pkcs7_signed_info **ppsinfo;
	struct x509_certificate *certs;		/* Certificate cache */
	struct x509_certificate **ppcerts;
	unsigned long	data;			/* Start of data */
	enum OID	last_oid;		/* Last OID encountered */
	unsigned	x509_index;
	unsigned	sinfo_index;
	const void	*raw_serial;
	unsigned	raw_serial_size;
	unsigned	raw_issuer_size;
	const void	*raw_issuer;
	const void	*raw_skid;
	unsigned	raw_skid_size;
	bool		expect_skid;
};

/*
 * Free a signed information block.
 */
static void pkcs7_free_signed_info(struct pkcs7_signed_info *sinfo)
{
	if (sinfo) {
		public_key_signature_free(sinfo->sig);
		kfree(sinfo);
	}
}

/**
 * pkcs7_free_message - Free a PKCS#7 message
 * @pkcs7: The PKCS#7 message to free
 */
void pkcs7_free_message(struct pkcs7_message *pkcs7)
{
	struct x509_certificate *cert;
	struct pkcs7_signed_info *sinfo;

	if (pkcs7) {
		while (pkcs7->certs) {
			cert = pkcs7->certs;
			pkcs7->certs = cert->next;
			x509_free_certificate(cert);
		}
		while (pkcs7->crl) {
			cert = pkcs7->crl;
			pkcs7->crl = cert->next;
			x509_free_certificate(cert);
		}
		while (pkcs7->signed_infos) {
			sinfo = pkcs7->signed_infos;
			pkcs7->signed_infos = sinfo->next;
			pkcs7_free_signed_info(sinfo);
		}
		kfree(pkcs7);
	}
}
EXPORT_SYMBOL_GPL(pkcs7_free_message);

/*
 * Check authenticatedAttributes are provided or not provided consistently.
 */
static int pkcs7_check_authattrs(struct pkcs7_message *msg)
{
	struct pkcs7_signed_info *sinfo;
	bool want = false;

	sinfo = msg->signed_infos;
	if (sinfo->authattrs) {
		want = true;
		msg->have_authattrs = true;
	}

	for (sinfo = sinfo->next; sinfo; sinfo = sinfo->next)
		if (!!sinfo->authattrs != want)
			goto inconsistent;
	return 0;

inconsistent:
	pr_warn("Inconsistently supplied authAttrs\n");
	return -EINVAL;
}

/**
 * pkcs7_parse_message - Parse a PKCS#7 message
 * @data: The raw binary ASN.1 encoded message to be parsed
 * @datalen: The size of the encoded message
 */
struct pkcs7_message *pkcs7_parse_message(const void *data, size_t datalen)
{
	struct pkcs7_parse_context *ctx;
	struct pkcs7_message *msg = ERR_PTR(-ENOMEM);
	int ret;

	ctx = kzalloc(sizeof(struct pkcs7_parse_context), GFP_KERNEL);
	if (!ctx)
		goto out_no_ctx;
	ctx->msg = kzalloc(sizeof(struct pkcs7_message), GFP_KERNEL);
	if (!ctx->msg)
		goto out_no_msg;
	ctx->sinfo = kzalloc(sizeof(struct pkcs7_signed_info), GFP_KERNEL);
	if (!ctx->sinfo)
		goto out_no_sinfo;
	ctx->sinfo->sig = kzalloc(sizeof(struct public_key_signature),
				  GFP_KERNEL);
	if (!ctx->sinfo->sig)
		goto out_no_sig;

	ctx->data = (unsigned long)data;
	ctx->ppcerts = &ctx->certs;
	ctx->ppsinfo = &ctx->msg->signed_infos;

	/* Attempt to decode the signature */
	ret = asn1_ber_decoder(&pkcs7_decoder, ctx, data, datalen);
	if (ret < 0) {
		msg = ERR_PTR(ret);
		goto out;
	}

	ret = pkcs7_check_authattrs(ctx->msg);
	if (ret < 0)
		goto out;

	msg = ctx->msg;
	ctx->msg = NULL;

out:
	while (ctx->certs) {
		struct x509_certificate *cert = ctx->certs;
		ctx->certs = cert->next;
		x509_free_certificate(cert);
	}
out_no_sig:
	pkcs7_free_signed_info(ctx->sinfo);
out_no_sinfo:
	pkcs7_free_message(ctx->msg);
out_no_msg:
	kfree(ctx);
out_no_ctx:
	return msg;
}
EXPORT_SYMBOL_GPL(pkcs7_parse_message);

/**
 * pkcs7_get_content_data - Get access to the PKCS#7 content
 * @pkcs7: The preparsed PKCS#7 message to access
 * @_data: Place to return a pointer to the data
 * @_data_len: Place to return the data length
 * @_headerlen: Size of ASN.1 header not included in _data
 *
 * Get access to the data content of the PKCS#7 message.  The size of the
 * header of the ASN.1 object that contains it is also provided and can be used
 * to adjust *_data and *_data_len to get the entire object.
 *
 * Returns -ENODATA if the data object was missing from the message.
 */
int pkcs7_get_content_data(const struct pkcs7_message *pkcs7,
			   const void **_data, size_t *_data_len,
			   size_t *_headerlen)
{
	if (!pkcs7->data)
		return -ENODATA;

	*_data = pkcs7->data;
	*_data_len = pkcs7->data_len;
	if (_headerlen)
		*_headerlen = pkcs7->data_hdrlen;
	return 0;
}
EXPORT_SYMBOL_GPL(pkcs7_get_content_data);

/*
 * Note an OID when we find one for later processing when we know how
 * to interpret it.
 */
int pkcs7_note_OID(void *context, size_t hdrlen,
		   unsigned char tag,
		   const void *value, size_t vlen)
{
	struct pkcs7_parse_context *ctx = context;

	ctx->last_oid = look_up_OID(value, vlen);
	if (ctx->last_oid == OID__NR) {
		char buffer[50];
		sprint_oid(value, vlen, buffer, sizeof(buffer));
		printk("PKCS7: Unknown OID: [%lu] %s\n",
		       (unsigned long)value - ctx->data, buffer);
	}
	return 0;
}

/*
 * Note the digest algorithm for the signature.
 */
int pkcs7_sig_note_digest_algo(void *context, size_t hdrlen,
			       unsigned char tag,
			       const void *value, size_t vlen)
{
	struct pkcs7_parse_context *ctx = context;

	switch (ctx->last_oid) {
	case OID_md4:
		ctx->sinfo->sig->hash_algo = "md4";
		break;
	case OID_md5:
		ctx->sinfo->sig->hash_algo = "md5";
		break;
	case OID_sha1:
		ctx->sinfo->sig->hash_algo = "sha1";
		break;
	case OID_sha256:
		ctx->sinfo->sig->hash_algo = "sha256";
		break;
	case OID_sha384:
		ctx->sinfo->sig->hash_algo = "sha384";
		break;
	case OID_sha512:
		ctx->sinfo->sig->hash_algo = "sha512";
		break;
	case OID_sha224:
<<<<<<< HEAD
		ctx->sinfo->sig.hash_algo = "sha224";
=======
		ctx->sinfo->sig->hash_algo = "sha224";
>>>>>>> b937190c
		break;
	default:
		printk("Unsupported digest algo: %u\n", ctx->last_oid);
		return -ENOPKG;
	}
	return 0;
}

/*
 * Note the public key algorithm for the signature.
 */
int pkcs7_sig_note_pkey_algo(void *context, size_t hdrlen,
			     unsigned char tag,
			     const void *value, size_t vlen)
{
	struct pkcs7_parse_context *ctx = context;

	switch (ctx->last_oid) {
	case OID_rsaEncryption:
		ctx->sinfo->sig->pkey_algo = "rsa";
		break;
	default:
		printk("Unsupported pkey algo: %u\n", ctx->last_oid);
		return -ENOPKG;
	}
	return 0;
}

/*
 * We only support signed data [RFC2315 sec 9].
 */
int pkcs7_check_content_type(void *context, size_t hdrlen,
			     unsigned char tag,
			     const void *value, size_t vlen)
{
	struct pkcs7_parse_context *ctx = context;

	if (ctx->last_oid != OID_signed_data) {
		pr_warn("Only support pkcs7_signedData type\n");
		return -EINVAL;
	}

	return 0;
}

/*
 * Note the SignedData version
 */
int pkcs7_note_signeddata_version(void *context, size_t hdrlen,
				  unsigned char tag,
				  const void *value, size_t vlen)
{
	struct pkcs7_parse_context *ctx = context;
	unsigned version;

	if (vlen != 1)
		goto unsupported;

	ctx->msg->version = version = *(const u8 *)value;
	switch (version) {
	case 1:
		/* PKCS#7 SignedData [RFC2315 sec 9.1]
		 * CMS ver 1 SignedData [RFC5652 sec 5.1]
		 */
		break;
	case 3:
		/* CMS ver 3 SignedData [RFC2315 sec 5.1] */
		break;
	default:
		goto unsupported;
	}

	return 0;

unsupported:
	pr_warn("Unsupported SignedData version\n");
	return -EINVAL;
}

/*
 * Note the SignerInfo version
 */
int pkcs7_note_signerinfo_version(void *context, size_t hdrlen,
				  unsigned char tag,
				  const void *value, size_t vlen)
{
	struct pkcs7_parse_context *ctx = context;
	unsigned version;

	if (vlen != 1)
		goto unsupported;

	version = *(const u8 *)value;
	switch (version) {
	case 1:
		/* PKCS#7 SignerInfo [RFC2315 sec 9.2]
		 * CMS ver 1 SignerInfo [RFC5652 sec 5.3]
		 */
		if (ctx->msg->version != 1)
			goto version_mismatch;
		ctx->expect_skid = false;
		break;
	case 3:
		/* CMS ver 3 SignerInfo [RFC2315 sec 5.3] */
		if (ctx->msg->version == 1)
			goto version_mismatch;
		ctx->expect_skid = true;
		break;
	default:
		goto unsupported;
	}

	return 0;

unsupported:
	pr_warn("Unsupported SignerInfo version\n");
	return -EINVAL;
version_mismatch:
	pr_warn("SignedData-SignerInfo version mismatch\n");
	return -EBADMSG;
}

/*
 * Extract a certificate and store it in the context.
 */
int pkcs7_extract_cert(void *context, size_t hdrlen,
		       unsigned char tag,
		       const void *value, size_t vlen)
{
	struct pkcs7_parse_context *ctx = context;
	struct x509_certificate *x509;

	if (tag != ((ASN1_UNIV << 6) | ASN1_CONS_BIT | ASN1_SEQ)) {
		pr_debug("Cert began with tag %02x at %lu\n",
			 tag, (unsigned long)ctx - ctx->data);
		return -EBADMSG;
	}

	/* We have to correct for the header so that the X.509 parser can start
	 * from the beginning.  Note that since X.509 stipulates DER, there
	 * probably shouldn't be an EOC trailer - but it is in PKCS#7 (which
	 * stipulates BER).
	 */
	value -= hdrlen;
	vlen += hdrlen;

	if (((u8*)value)[1] == 0x80)
		vlen += 2; /* Indefinite length - there should be an EOC */

	x509 = x509_cert_parse(value, vlen);
	if (IS_ERR(x509))
		return PTR_ERR(x509);

	x509->index = ++ctx->x509_index;
	pr_debug("Got cert %u for %s\n", x509->index, x509->subject);
	pr_debug("- fingerprint %*phN\n", x509->id->len, x509->id->data);

	*ctx->ppcerts = x509;
	ctx->ppcerts = &x509->next;
	return 0;
}

/*
 * Save the certificate list
 */
int pkcs7_note_certificate_list(void *context, size_t hdrlen,
				unsigned char tag,
				const void *value, size_t vlen)
{
	struct pkcs7_parse_context *ctx = context;

	pr_devel("Got cert list (%02x)\n", tag);

	*ctx->ppcerts = ctx->msg->certs;
	ctx->msg->certs = ctx->certs;
	ctx->certs = NULL;
	ctx->ppcerts = &ctx->certs;
	return 0;
}

/*
 * Note the content type.
 */
int pkcs7_note_content(void *context, size_t hdrlen,
		       unsigned char tag,
		       const void *value, size_t vlen)
{
	struct pkcs7_parse_context *ctx = context;

	if (ctx->last_oid != OID_data &&
	    ctx->last_oid != OID_msIndirectData) {
		pr_warn("Unsupported data type %d\n", ctx->last_oid);
		return -EINVAL;
	}

	ctx->msg->data_type = ctx->last_oid;
	return 0;
}

/*
 * Extract the data from the message and store that and its content type OID in
 * the context.
 */
int pkcs7_note_data(void *context, size_t hdrlen,
		    unsigned char tag,
		    const void *value, size_t vlen)
{
	struct pkcs7_parse_context *ctx = context;

	pr_debug("Got data\n");

	ctx->msg->data = value;
	ctx->msg->data_len = vlen;
	ctx->msg->data_hdrlen = hdrlen;
	return 0;
}

/*
 * Parse authenticated attributes.
 */
int pkcs7_sig_note_authenticated_attr(void *context, size_t hdrlen,
				      unsigned char tag,
				      const void *value, size_t vlen)
{
	struct pkcs7_parse_context *ctx = context;
	struct pkcs7_signed_info *sinfo = ctx->sinfo;
	enum OID content_type;

	pr_devel("AuthAttr: %02x %zu [%*ph]\n", tag, vlen, (unsigned)vlen, value);

	switch (ctx->last_oid) {
	case OID_contentType:
		if (__test_and_set_bit(sinfo_has_content_type, &sinfo->aa_set))
			goto repeated;
		content_type = look_up_OID(value, vlen);
		if (content_type != ctx->msg->data_type) {
			pr_warn("Mismatch between global data type (%d) and sinfo %u (%d)\n",
				ctx->msg->data_type, sinfo->index,
				content_type);
			return -EBADMSG;
		}
		return 0;

	case OID_signingTime:
		if (__test_and_set_bit(sinfo_has_signing_time, &sinfo->aa_set))
			goto repeated;
		/* Should we check that the signing time is consistent
		 * with the signer's X.509 cert?
		 */
		return x509_decode_time(&sinfo->signing_time,
					hdrlen, tag, value, vlen);

	case OID_messageDigest:
		if (__test_and_set_bit(sinfo_has_message_digest, &sinfo->aa_set))
			goto repeated;
		if (tag != ASN1_OTS)
			return -EBADMSG;
		sinfo->msgdigest = value;
		sinfo->msgdigest_len = vlen;
		return 0;

	case OID_smimeCapabilites:
		if (__test_and_set_bit(sinfo_has_smime_caps, &sinfo->aa_set))
			goto repeated;
		if (ctx->msg->data_type != OID_msIndirectData) {
			pr_warn("S/MIME Caps only allowed with Authenticode\n");
			return -EKEYREJECTED;
		}
		return 0;

		/* Microsoft SpOpusInfo seems to be contain cont[0] 16-bit BE
		 * char URLs and cont[1] 8-bit char URLs.
		 *
		 * Microsoft StatementType seems to contain a list of OIDs that
		 * are also used as extendedKeyUsage types in X.509 certs.
		 */
	case OID_msSpOpusInfo:
		if (__test_and_set_bit(sinfo_has_ms_opus_info, &sinfo->aa_set))
			goto repeated;
		goto authenticode_check;
	case OID_msStatementType:
		if (__test_and_set_bit(sinfo_has_ms_statement_type, &sinfo->aa_set))
			goto repeated;
	authenticode_check:
		if (ctx->msg->data_type != OID_msIndirectData) {
			pr_warn("Authenticode AuthAttrs only allowed with Authenticode\n");
			return -EKEYREJECTED;
		}
		/* I'm not sure how to validate these */
		return 0;
	default:
		return 0;
	}

repeated:
	/* We permit max one item per AuthenticatedAttribute and no repeats */
	pr_warn("Repeated/multivalue AuthAttrs not permitted\n");
	return -EKEYREJECTED;
}

/*
 * Note the set of auth attributes for digestion purposes [RFC2315 sec 9.3]
 */
int pkcs7_sig_note_set_of_authattrs(void *context, size_t hdrlen,
				    unsigned char tag,
				    const void *value, size_t vlen)
{
	struct pkcs7_parse_context *ctx = context;
	struct pkcs7_signed_info *sinfo = ctx->sinfo;

	if (!test_bit(sinfo_has_content_type, &sinfo->aa_set) ||
	    !test_bit(sinfo_has_message_digest, &sinfo->aa_set)) {
		pr_warn("Missing required AuthAttr\n");
		return -EBADMSG;
	}

	if (ctx->msg->data_type != OID_msIndirectData &&
	    test_bit(sinfo_has_ms_opus_info, &sinfo->aa_set)) {
		pr_warn("Unexpected Authenticode AuthAttr\n");
		return -EBADMSG;
	}

	/* We need to switch the 'CONT 0' to a 'SET OF' when we digest */
	sinfo->authattrs = value - (hdrlen - 1);
	sinfo->authattrs_len = vlen + (hdrlen - 1);
	return 0;
}

/*
 * Note the issuing certificate serial number
 */
int pkcs7_sig_note_serial(void *context, size_t hdrlen,
			  unsigned char tag,
			  const void *value, size_t vlen)
{
	struct pkcs7_parse_context *ctx = context;
	ctx->raw_serial = value;
	ctx->raw_serial_size = vlen;
	return 0;
}

/*
 * Note the issuer's name
 */
int pkcs7_sig_note_issuer(void *context, size_t hdrlen,
			  unsigned char tag,
			  const void *value, size_t vlen)
{
	struct pkcs7_parse_context *ctx = context;
	ctx->raw_issuer = value;
	ctx->raw_issuer_size = vlen;
	return 0;
}

/*
 * Note the issuing cert's subjectKeyIdentifier
 */
int pkcs7_sig_note_skid(void *context, size_t hdrlen,
			unsigned char tag,
			const void *value, size_t vlen)
{
	struct pkcs7_parse_context *ctx = context;

	pr_devel("SKID: %02x %zu [%*ph]\n", tag, vlen, (unsigned)vlen, value);

	ctx->raw_skid = value;
	ctx->raw_skid_size = vlen;
	return 0;
}

/*
 * Note the signature data
 */
int pkcs7_sig_note_signature(void *context, size_t hdrlen,
			     unsigned char tag,
			     const void *value, size_t vlen)
{
	struct pkcs7_parse_context *ctx = context;

	ctx->sinfo->sig->s = kmemdup(value, vlen, GFP_KERNEL);
	if (!ctx->sinfo->sig->s)
		return -ENOMEM;

	ctx->sinfo->sig->s_size = vlen;
	return 0;
}

/*
 * Note a signature information block
 */
int pkcs7_note_signed_info(void *context, size_t hdrlen,
			   unsigned char tag,
			   const void *value, size_t vlen)
{
	struct pkcs7_parse_context *ctx = context;
	struct pkcs7_signed_info *sinfo = ctx->sinfo;
	struct asymmetric_key_id *kid;

	if (ctx->msg->data_type == OID_msIndirectData && !sinfo->authattrs) {
		pr_warn("Authenticode requires AuthAttrs\n");
		return -EBADMSG;
	}

	/* Generate cert issuer + serial number key ID */
	if (!ctx->expect_skid) {
		kid = asymmetric_key_generate_id(ctx->raw_serial,
						 ctx->raw_serial_size,
						 ctx->raw_issuer,
						 ctx->raw_issuer_size);
	} else {
		kid = asymmetric_key_generate_id(ctx->raw_skid,
						 ctx->raw_skid_size,
						 "", 0);
	}
	if (IS_ERR(kid))
		return PTR_ERR(kid);

	pr_devel("SINFO KID: %u [%*phN]\n", kid->len, kid->len, kid->data);

	sinfo->sig->auth_ids[0] = kid;
	sinfo->index = ++ctx->sinfo_index;
	*ctx->ppsinfo = sinfo;
	ctx->ppsinfo = &sinfo->next;
	ctx->sinfo = kzalloc(sizeof(struct pkcs7_signed_info), GFP_KERNEL);
	if (!ctx->sinfo)
		return -ENOMEM;
	ctx->sinfo->sig = kzalloc(sizeof(struct public_key_signature),
				  GFP_KERNEL);
	if (!ctx->sinfo->sig)
		return -ENOMEM;
	return 0;
}<|MERGE_RESOLUTION|>--- conflicted
+++ resolved
@@ -240,11 +240,7 @@
 		ctx->sinfo->sig->hash_algo = "sha512";
 		break;
 	case OID_sha224:
-<<<<<<< HEAD
-		ctx->sinfo->sig.hash_algo = "sha224";
-=======
 		ctx->sinfo->sig->hash_algo = "sha224";
->>>>>>> b937190c
 		break;
 	default:
 		printk("Unsupported digest algo: %u\n", ctx->last_oid);
