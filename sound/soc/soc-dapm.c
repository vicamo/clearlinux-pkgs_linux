--- conflicted
+++ resolved
@@ -4358,30 +4358,6 @@
 	}
 }
 
-<<<<<<< HEAD
-static void dapm_connect_dai_link_widgets(struct snd_soc_card *card,
-					  struct snd_soc_pcm_runtime *rtd)
-{
-	struct snd_soc_dai *codec_dai;
-	int i;
-
-	if (rtd->num_cpus == 1) {
-		for_each_rtd_codec_dais(rtd, i, codec_dai)
-			dapm_add_valid_dai_widget(card, rtd, codec_dai,
-						  asoc_rtd_to_cpu(rtd, 0));
-	} else if (rtd->num_codecs == rtd->num_cpus) {
-		for_each_rtd_codec_dais(rtd, i, codec_dai)
-			dapm_add_valid_dai_widget(card, rtd, codec_dai,
-						  asoc_rtd_to_cpu(rtd, i));
-	} else {
-		dev_err(card->dev,
-			"N cpus to M codecs link is not supported yet\n");
-	}
-
-}
-
-=======
->>>>>>> 2a79c31a
 static void soc_dapm_dai_stream_event(struct snd_soc_dai *dai, int stream,
 	int event)
 {
@@ -4437,11 +4413,11 @@
 		if (rtd->num_cpus == 1) {
 			for_each_rtd_codec_dais(rtd, i, codec_dai)
 				dapm_connect_dai_pair(card, rtd, codec_dai,
-						      rtd->cpu_dais[0]);
+						      asoc_rtd_to_cpu(rtd, 0));
 		} else if (rtd->num_codecs == rtd->num_cpus) {
 			for_each_rtd_codec_dais(rtd, i, codec_dai)
 				dapm_connect_dai_pair(card, rtd, codec_dai,
-						      rtd->cpu_dais[i]);
+						      asoc_rtd_to_cpu(rtd, i));
 		} else {
 			dev_err(card->dev,
 				"N cpus to M codecs link is not supported yet\n");
